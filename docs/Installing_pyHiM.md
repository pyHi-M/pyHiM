--- conflicted
+++ resolved
@@ -1,14 +1,10 @@
 # Installing pyHiM
 
-<<<<<<< HEAD
-
-## Install and configure pyHiM
-
-### Clone pyHiM repository
-
-Clone the repository. Standard location to do it is: ```$HOME/Repositories/pyHiM```
-
-Open your $HOME/.bashrc using nano
+## Clone pyHiM repository
+
+Clone the repository into your local filesystem. The standard location is: ```$HOME/Repositories/pyHiM```
+
+Next setup environmental variables by opening your $HOME/.bashrc (e.g. using nano)
 
 ```bash
 nano $HOME/.bashrc
@@ -19,9 +15,7 @@
 ```sh
 export PATH="$PATH:$HOME/Repositories/pyHiM/src:$HOME/Repositories/pyHiM/src/fileProcessing"
 export PYTHONPATH="$HOME/Repositories/pyHiM/src"
-
 export MPLBACKEND=agg
-
 ```
 
 make sure you use a different directory name if this is not where you put pyHiM !
@@ -29,9 +23,6 @@
 ### Set up enviroment using conda
 
 #### Install conda
-=======
-## Install conda
->>>>>>> dc004ebe
 
 in the Downloads directory, run:
 
@@ -54,12 +45,7 @@
 conda update anaconda
 ```
 
-<<<<<<< HEAD
-#### Setup conda enviroment
-=======
-You are set.
-
-## Automatically install pyHiM
+## Automatically configure pyHiM
 
 Run the ```installation.sh``` script by typing in the command line:
 
@@ -69,10 +55,7 @@
 
 If you encounter problems, follow the manual installation (below).
 
-## Manually install and configure pyHiM
->>>>>>> dc004ebe
-
-##### Automatic 
+##### Semi-automatic configuration
 
 Run this command in your terminal within the root 
 
@@ -80,11 +63,7 @@
 conda env create -f environment.yml
 ```
 
-<<<<<<< HEAD
 If you get the error:
-=======
-and add the following lines to the end
->>>>>>> dc004ebe
 
 ```sh
 ImportError: Dask's distributed scheduler is not installed.
@@ -92,7 +71,7 @@
 
 You solve by running `pip install dask[complete] distributed --upgrade`.
 
-##### Manual 
+##### Manual configuration
 
 To manually install the necessary packages using conda, run:
 
@@ -110,39 +89,6 @@
 conda activate pyHiM
 ```
 
-<<<<<<< HEAD
-=======
-### Installing bigfish
-
-```bash
-cd $HOME/Repositories
-git clone https://github.com/fish-quant/big-fish.git
-cd big-fish && git checkout develop
-ln -s $HOME/Repositories/big-fish/bigfish ~/anaconda3/lib/python3.7/bigfish
-```
-
-If you are running pyHiM in a conda environment, you can link bigfish as follows:
-
-```sh
-ln -s $HOME/Repositories/big-fish/bigfish $HOME/Repositories/pyHiM/src/bigfish
-
-```
-
-
-### upgrade existing packages
-
-Sometimes, you will need to upgrade other packages to their last default version if you have an existing version of conda already installed. For this, run:
-
-```sh
-conda update -c astropy astropy
-conda update photoutils -c astropy
-pip install update stardist
-pip install --upgrade pip
-pip install --upgrade dask
-conda install spyder=4.2.0
-```
-
->>>>>>> dc004ebe
 #### Upgrade scikit-image to development version
 
 Depending on whether you already had a version of scikit-image installed, you may need to upgrade it. For this, uninstall any existing installations:
@@ -173,7 +119,6 @@
 ```
 
 You should be set!
-<<<<<<< HEAD
 
 ### Install apifish
 
@@ -190,10 +135,6 @@
 ```
 
 ### Script installation for super-computer centers (e.g. Meso-LR)
-=======
-
-### Install in Meso-LR super-computer
->>>>>>> dc004ebe
 
 To access the private repository of pyHiM, please first create an SSH key and put it in your keyring. Follow the steps described [here](https://docs.github.com/en/github/authenticating-to-github/generating-a-new-ssh-key-and-adding-it-to-the-ssh-agent).
 
@@ -228,8 +169,6 @@
 
 ```
 
-
-
 ## Test run
 
 There are two ways to do a test run in this version of pyHiM
@@ -237,7 +176,6 @@
 ### pytest
 
 The first is to use the **pytest** module. For this, you need to first configure the location of the test datasets by
-
 
 ```sh
 cd tests/standardTests
