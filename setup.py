#!/usr/bin/env python3
# -*- coding: utf-8 -*-
"""
Created on Wed Aug 12 16:18:17 2020

@author: marcnol
"""

from setuptools import setup, find_packages
from datetime import datetime

with open("README.md", "r") as fh:
    long_description = fh.read()
    
version = "0.3.0_" + datetime.now().strftime("%Y/%m/%d %H:%M:%S")

setup(
    name='pyHiM',
    version=version,
    description='pipeline and functions to analyze Hi-M adata',
    license='MIT',
    packages=find_packages(),
    author='Marcelo Nollmann',
    author_email='marcelo.nollmann@cbs.cnrs.fr',
    keywords=['roipoly',
              'scaleogram',
              'opencv-python',
              'progress',
              'astropy',
              'photutils',
              'tqdm',
              'numpy',
              'matplotlib',
              'scikit-image',
              'stardist',
              'csbdeep',
              'tensorflow',
              'dask',
              'numba'
              'tox'
              ],
    python_requires='>=3.6.0',
    install_requires=[''],
    url='https://github.com/marcnol/pyHiM'
)


######################################################
#################### to package ######################
######################################################
# python3 setup.py sdist bdist_wheel

######################################################
#################### to install ######################
######################################################
# pip install pyHiM-0.3.0.tar.gz

######################################################
#################### to test #########################
######################################################
# pytest

######################################################
# to package, install in a virtual env and run tests #
######################################################
# tox
# configuration lives in tox.ini


######################################################
############# conventional installation ##############
######################################################
# conda install pandas numpy matplotlib astropy graphviz
# conda install photutils -c astropy

# pip install roipoly opencv-python tqdm stardist csbdeep tox numba dask
# pip install --upgrade tensorflow

<<<<<<< HEAD

######################################################
############# upgrades                  ##############
######################################################
# conda update -c astropy astropy
# conda update photoutils -c astropy
# pip install update stardist
# pip install --upgrade pip
# pip install --upgrade dask

=======
# pip install --upgrade scikit-image

# pip install mayavi
>>>>>>> 96218c3b
<|MERGE_RESOLUTION|>--- conflicted
+++ resolved
@@ -76,7 +76,7 @@
 # pip install roipoly opencv-python tqdm stardist csbdeep tox numba dask
 # pip install --upgrade tensorflow
 
-<<<<<<< HEAD
+# pip install --upgrade scikit-image
 
 ######################################################
 ############# upgrades                  ##############
@@ -87,8 +87,3 @@
 # pip install --upgrade pip
 # pip install --upgrade dask
 
-=======
-# pip install --upgrade scikit-image
-
-# pip install mayavi
->>>>>>> 96218c3b
