#!/usr/bin/env python3
# -*- coding: utf-8 -*-
"""
Created on Wed Feb  9 14:11:58 2022

@author: marcnol

This script will build chromatin traces using a segmentObjects_barcode table

The methods that will be implemented are:
    1= assigment by mask (either DAPI mask or other)
    2= spatial clusterization using KDtree. This method is mask-free.



Method 1:
    - iterates over rois
        - assigns barcode localizations to masks
        - applies local drift correction, if available
        - removes localizations using flux and driftTolerance
        - calculates the pair-wise distances for each single-cell mask
        - outputs are:
            - Table with #cell #PWD #coordinates (e.g. buildsPWDmatrix_3D_order:0_ROI:1.ecsv)
            - NPY array with single cell PWD single cell matrices (e.g. buildsPWDmatrix_3D_HiMscMatrix.npy)
            - NPY array with barcode identities (e.g. buildsPWDmatrix_3D_uniqueBarcodes.ecsv)
            - the files with no "3D" tag contain data analyzed using 2D localizations.

    - Single-cell results are combined together to calculate:
        - Distribution of pairwise distance for each barcode combination
        - Ensemble mean pairwise distance matrix using mean of distribution
        - Ensemble mean pairwise distance matrix using Kernel density estimation
        - Ensemble Hi-M matrix using a predefined threshold
        - For each of these files, there is an image in PNG format saved. Images containing "3D" are for 3D other are for 2D.


"""

# =============================================================================
# IMPORTS
# =============================================================================

import glob
import os
import re
import sys
import uuid

# to remove in a future version
import warnings

import matplotlib.pyplot as plt
import numpy as np
from apifish.stack.io import read_array
from astropy.table import Table
from scipy.spatial import KDTree
from skimage.segmentation import expand_labels
from sklearn.metrics import pairwise_distances
from tqdm import trange
from tqdm.contrib import tzip

from fileProcessing.fileManagement import (
    Folders,
    get_dictionary_value,
    print_log,
    write_string_to_file,
)
from imageProcessing.localization_table import LocalizationTable
from matrixOperations.chromatin_trace_table import ChromatinTraceTable
from matrixOperations.filter_localizations import get_file_table_new_name
from matrixOperations.HIMmatrixOperations import (
    calculate_contact_probability_matrix,
    plot_distance_histograms,
    plot_matrix,
)

warnings.filterwarnings("ignore")

# =============================================================================
# CLASSES
# =============================================================================


class BuildTraces:
    def __init__(self, param):
        self.current_param = param

        self.initialize_parameters()

        # initialize with default values
        self.current_folder = []
        self.mask_identifier = ["DAPI"]  # default mask label

    def initializes_masks(self, masks):
        self.masks = masks
        self.n_cells_assigned = 0
        self.n_cells_unassigned = 0
        self.n_barcodes_in_mask = 0
        self.number_masks = np.max(self.masks).astype(int)
        self.barcodes_in_mask = {}

        for mask in range(self.number_masks + 1):
            self.barcodes_in_mask["maskID_" + str(mask)] = []

    def initialize_parameters(self):
        # initializes parameters from current_param

        self.tracing_method = get_dictionary_value(
            self.current_param.param_dict["buildsPWDmatrix"],
            "tracing_method",
            default=["masking"],
        )
        self.z_binning = get_dictionary_value(
            self.current_param.param_dict["acquisition"], "zBinning", default=1
        )
        self.pixel_size_xy = get_dictionary_value(
            self.current_param.param_dict["acquisition"], "pixelSizeXY", default=0.1
        )
        self.pixel_size_z_0 = get_dictionary_value(
            self.current_param.param_dict["acquisition"], "pixelSizeZ", default=0.25
        )
        self.pixel_size_z = self.z_binning * self.pixel_size_z_0
        self.available_masks = get_dictionary_value(
            self.current_param.param_dict["buildsPWDmatrix"],
            "masks2process",
            default={"nuclei": "DAPI"},
        )
        self.log_name_md = self.current_param.param_dict["fileNameMD"]
        self.mask_expansion = get_dictionary_value(
            self.current_param.param_dict["buildsPWDmatrix"],
            "mask_expansion",
            default=8,
        )
        self.available_masks = self.current_param.param_dict["buildsPWDmatrix"][
            "masks2process"
        ]
        self.kd_tree_distance_threshold_mum = get_dictionary_value(
            self.current_param.param_dict["buildsPWDmatrix"],
            "kd_tree_distance_threshold_mum",
            default=1,
        )

    def initialize_lists(self):
        (
            self.rois,
            self.cell_id,
            self.n_barcodes,
            self.barcode_ids,
            self.cuid,
            self.buid,
            self.barcode_coordinates,
        ) = (
            [],
            [],
            [],
            [],
            [],
            [],
            [],
        )

    def align_by_masking(self):
        """
        Assigns barcodes to masks and creates <n_barcodes_in_mask>
        And by filling in the "Cell #" key of barcode_map_roi
        This routine will only select which barcodes go to each cell mask

        Returns
        -------
        self.barcodes_in_mask # dictionnary with the identities of barcodes contained in each mask.
            Keys: 'maskID_1', 'maskID_2', and so on

        self.n_barcodes_in_mask # vector containing the number of barcodes for each mask
        self.n_cells_assigned # number of cells assigned
        self.n_cells_unassigned # number of cells unassigned
        """

        n_barcodes_in_mask = np.zeros(self.number_masks + 2)
        n_barcodes_roi = 0

        image_size = self.masks.shape

        # loops over barcode Table rows in a given ROI
        print_log(f"> Aligning localizations to {self.number_masks} masks...")
        for i in trange(
            len(self.barcode_map_roi.groups[0])
        ):  # i is the index of the barcode in barcode_map_roi
            barcode = self.barcode_map_roi.groups[0]["Barcode #"][i]

            # gets xyz coordinates
            x_corrected = self.barcode_map_roi.groups[0]["ycentroid"][i]
            y_corrected = self.barcode_map_roi.groups[0]["xcentroid"][i]

            if self.ndims == 2:
                z_corrected = self.barcode_map_roi.groups[0]["zcentroid"][i] = 0.0
            else:
                z_corrected = self.barcode_map_roi.groups[0]["zcentroid"][i]

            # binarizes coordinate
            y_int = binarize_coordinate(y_corrected)
            x_int = binarize_coordinate(x_corrected)

            # finds what mask label this barcode is sitting on
            if np.isnan(x_int) or np.isnan(y_int):
                # if a barcode has coordinates with NaNs, it is assigned to background
                mask_id = 0
            else:
                if (
                    x_int < image_size[0]
                    and y_int < image_size[1]
                    and x_int > 0
                    and y_int > 0
                ):
                    mask_id = self.masks[x_int][y_int]
                else:
                    # if a barcode has coordinates outside the image, it is assigned to background
                    mask_id = 0

            # attributes CellID to a barcode
            self.barcode_map_roi["CellID #"][i] = mask_id

            # if it is not background,
            if mask_id > 0:
                # increments counter of number of barcodes in the cell mask attributed
                n_barcodes_in_mask[mask_id] += 1

                # stores the identify of the barcode in a mask dictionary
                self.barcodes_in_mask["maskID_" + str(mask_id)].append(i)

                # keeps statistics
                if int(self.barcode_map_roi.groups[0]["ROI #"][i]) == int(self.n_roi):
                    n_barcodes_roi += 1

        # Total number of masks assigned and not assigned
        self.n_cells_assigned = np.count_nonzero(n_barcodes_in_mask > 0)
        self.n_cells_unassigned = self.number_masks - self.n_cells_assigned

        # this list contains which barcodes are allocated to which masks
        self.n_barcodes_in_mask = n_barcodes_in_mask

        print_log(
            "$ Number of cells assigned: {} | discarded: {}".format(
                self.n_cells_assigned, self.n_cells_unassigned
            )
        )

    def build_vector(self, group_keys, x, y, z):
        """
        Builds vector from coordinates

        Parameters
        ----------
        group_keys : list
            list of headers in the barcodes table
        x : float
            x coordinates
        y : float
            y coordinates
        z : float
            z coordinates

        Returns
        -------
        coords : np array
            vector with coordinates in nanometers.

        """

        coords = np.column_stack(
            (x * self.pixel_size["x"], y * self.pixel_size["y"], z * self.pixel_size["z"])
        )

        return coords

    def builds_sc_distance_table(self):
        """
        iterates over all masks, calculates PWD for each mask, assigns them to sc_distance_table

        Returns
        -------
        sc_distance_table

        """
        # sorts Table by cellID
        barcode_map_roi = self.barcode_map_roi

        # indexes table by cellID
        barcode_map_roi_cell_id = barcode_map_roi.group_by("CellID #")

        self.initialize_lists()

        # iterates over all traces in an ROI
        print_log("> Building single traces")
        for key, group in tzip(
            barcode_map_roi_cell_id.groups.keys, barcode_map_roi_cell_id.groups
        ):
            if key["CellID #"] > 1:  # excludes trace 0 as this is background

                group_keys, cell_id, roi = (
                    group.keys(),
                    key["CellID #"],
                    group["ROI #"].data[0],
                )
                trace_id = str(uuid.uuid4())

                # gets lists of x, y and z coordinates for barcodes assigned to a cell mask
                x, y, z = (
                    np.array(group["xcentroid"].data),
                    np.array(group["ycentroid"].data),
                    np.array(group["zcentroid"].data),
                )

                # gets vector in nm
                r_mum = self.build_vector(group_keys, x, y, z)

                for i in range(x.shape[0]):
                    entry = [
                        group["Buid"].data[i],  # spot uid
                        trace_id,  # trace uid
                        r_mum[i][0],  # x, microns
                        r_mum[i][1],  # y, microns
                        r_mum[i][2],  # z, microns
                        "xxxxx",  # chromosome
                        0,  # start sequence
                        999999999,  # end sequence
                        roi,  # ROI number
                        cell_id,  # Mask number
                        group["Barcode #"].data[i],  # Barcode name
                        "x" * 20,  # label
                    ]
                    self.trace_table.data.add_row(entry)

        print_log("$ Coordinates dimensions: {}".format(self.ndims))

<<<<<<< HEAD
    def load_mask(
        self, tif_files_in_folder,
    ):
=======
    def load_mask(self,files_in_folder,):
        """
        searches and loads mask files for building chromatin trace
>>>>>>> 1c6212e1

        Parameters
        ----------
        files_in_folder : list of str
            list of TIF files to be explored.

        Returns
        -------
        bool
            True: mask found and loaded
            False: failed to find mask file

        """
        
        # finds files with cell masks
<<<<<<< HEAD
        channel = self.current_param.param_dict["acquisition"][
            self.mask_type + "_channel"
        ]

        files_to_process = [
            file
            for file in tif_files_in_folder
            if self.current_param.decode_file_parts(file)["channel"]
            == channel  # typically "ch00"
            and self.mask_identifier in os.path.basename(file).split("_")
            and int(self.current_param.decode_file_parts(file)["roi"]) == self.n_roi
=======
        channel = self.param.param["acquisition"][self.maskType+"_channel"]
        
        fileList2Process = [
            file
            for file in files_in_folder
            if self.param.decodesFileParts(file)["channel"] == channel # typically "ch00"
            and self.maskIdentifier in os.path.basename(file).split("_")
            and int(self.param.decodesFileParts(file)["roi"]) == self.nROI
>>>>>>> 1c6212e1
        ]

        if len(files_to_process) > 0:

            # loads file with cell masks
            filename_roi_masks = (
                os.path.basename(files_to_process[0]).split(".")[0] + "_Masks.npy"
            )
            full_filename_roi_masks = (
                self.data_folder.output_folders["segmentedObjects"]
                + os.sep
                + filename_roi_masks
            )

            if os.path.exists(full_filename_roi_masks):

                # loads and initializes masks
<<<<<<< HEAD
                # segmented_masks = np.load(full_filename_roi_masks)
                segmented_masks = read_array(full_filename_roi_masks)

=======
                segmented_masks = read_array(fullFileNameROImasks)
                print(f"$ loaded mask file: {fullFileNameROImasks}")
                
>>>>>>> 1c6212e1
                # expands mask without overlap by a maximmum of 'distance' pixels
                self.masks = expand_labels(
                    segmented_masks, distance=self.mask_expansion
                )

                # initializes masks
                self.initializes_masks(self.masks)
                return True

            else:
                # Could not find a file with masks to assign. Report and continue with next ROI
<<<<<<< HEAD
                debug_mask_filename(
                    tif_files_in_folder,
                    full_filename_roi_masks,
                    self.mask_identifier,
                    self.n_roi,
                    label=self.current_param.param_dict["acquisition"]["label_channel"],
                )

        else:
            print_log(
                f"$ Did not identified any filename for mask: {self.mask_identifier}, channel: {channel}",
                "WARN",
            )
            print_log("-" * 80)
=======
                debug_mask_fileName(files_in_folder,fullFileNameROImasks,self.maskIdentifier,self.nROI,label=self.param.param["acquisition"]["label_channel"])

        else:
            printLog(f"$ Did not find any filename for mask: {self.maskIdentifier}, channel: {channel}","WARN")
            printLog("-"*80)
            # Could not find a file with masks to assign. Report and continue with next ROI
            debug_mask_fileName(files_in_folder,"None",self.maskIdentifier,self.nROI,label=self.param.param["acquisition"]["label_channel"])
>>>>>>> 1c6212e1

        return False

    def assign_masks(
        self, output_filename, barcode_map,
    ):
        """
        Main function that:
            loads and processes barcode localization files, local alignment file, and masks
            initializes <cell_roi> class and assigns barcode localizations to masks
            then constructs the single cell PWD matrix and outputs it toghether with the contact map and the N-map.

        Parameters
        ----------
        output_filename : string
        self.current_param : Parameters Class
        self.current_folder : string
        self.data_folder : Folder Class
            information to find barcode localizations, local drift corrections and masks

<<<<<<< HEAD
        self.pixel_size : dict, optional
            pixel_size = {'x': pixelSizeXY,
                        'y': pixelSizeXY,
                        'z': pixel_size_z}
=======
        self.pixelSize : dict, optional
            pixelSize = {'x': pixelSizeXY, 'y': pixelSizeXY, 'z': pixelSizeZ}
>>>>>>> 1c6212e1
            The default is 0.1 for x and y, 0.0 for z. Pixelsize in um

        self.log_name_md : str, optional
            Filename of Markdown output. The default is "log.md".
        self.ndims : int, optional
            indicates whether barcodes were localized in 2 or 3D. The default is 2.
        self.mask_identifier:

        Returns
        -------
        None.

        """

        # indexes localization tables by ROI
        barcode_map_roi = barcode_map.group_by("ROI #")
        number_rois = len(barcode_map_roi.groups.keys)

        print_log("-" * 80)
        print_log(
            " Loading masks and pre-processing barcodes for Mask <{}> for {} rois".format(
                self.mask_identifier, number_rois
            )
        )

        # finds TIFs in current_folder
        tif_files_in_folder = glob.glob(self.current_folder + os.sep + "*.tif")

        # loops over rois
        processing_order = 0

        for roi in range(number_rois):
            self.n_roi = barcode_map_roi.groups.keys[roi][
                0
            ]  # need to iterate over the first index
            self.barcode_map_roi = barcode_map.group_by("ROI #").groups[roi]

            mask_loaded = self.load_mask(tif_files_in_folder,)
            if mask_loaded:

                print_log("> Processing ROI# {}".format(self.n_roi))

                # initializes trace table
                self.trace_table.initialize()

                # finds what barcodes are in each cell mask
                self.align_by_masking()
                print_log(
                    f"$ ROI: {roi}, N cells assigned: {self.n_cells_assigned - 1} out of {self.number_masks}\n"
                )

<<<<<<< HEAD
                # builds sc_distance_table
                self.builds_sc_distance_table()
                print_log(
                    "$ Number of entries in trace table: {}".format(
                        len(self.trace_table.data)
                    )
                )

                # saves trace table with results per ROI
                output_table_filename = (
                    output_filename
                    + "_"
                    + self.label
                    + "_mask:"
                    + str(self.mask_identifier)
                    + "_ROI:"
                    + str(self.n_roi)
                    + ".ecsv"
                )
                self.trace_table.save(output_table_filename, self.trace_table.data)

                # plots results
                self.trace_table.plots_traces(
                    [output_table_filename.split(".")[0], "_traces_XYZ", ".png"],
                    masks=self.masks,
                )

                print_log(f"$ Saved output table as {output_table_filename}")
                processing_order += 1
=======
                # builds SCdistanceTable
                self.buildsSCdistanceTable()
                printLog("$ number of entries in trace table: {}".format(len(self.trace_table.data)))
                
                if len(self.trace_table.data) > 0:
                    # saves trace table with results per ROI
                    output_table_fileName = outputFileName + "_" + self.label + "_mask:" + str(self.maskIdentifier) + "_ROI:" + str(self.nROI) + ".ecsv"
                    self.trace_table.save(output_table_fileName, self.trace_table.data)
    
                    # plots results
                    self.trace_table.plots_traces([output_table_fileName.split(".")[0], "_traces_XYZ", ".png"], Masks = self.Masks)
    
                    printLog(f"$ Saved output table as {output_table_fileName}")
                else:
                    printLog(f"! Warning: table was empty therefore not saved!")
                    
                processingOrder += 1
>>>>>>> 1c6212e1

    def build_trace_by_masking(self, barcode_map):

        print_log("> Masks labels: {}".format(self.available_masks))

        for mask_label in self.available_masks.keys():

            self.mask_identifier = self.available_masks[mask_label]
            if "DAPI" in self.mask_identifier:
                self.mask_type = "DAPI"
            else:
                self.mask_type = "mask"

            tag = str(self.ndims) + "D"

            output_filename = (
                self.data_folder.output_folders["buildsPWDmatrix"]
                + os.sep
                + "Trace_"
                + tag
            )

            # creates and initializes trace table
            self.trace_table = ChromatinTraceTable()

            self.assign_masks(
                output_filename, barcode_map,
            )

            print_log(
                "$ Trace built using mask assignment. Output saved in: {} ".format(
                    self.current_folder
                ),
                "info",
            )

    def group_localizations_by_coordinate(self,):
        """
        Uses a KDTree to group detections by it's coordinates, given a certain distance threshold
        Returns a list of lists. Each list contains the lines if the input data (segmentedObjects_3D_barcode.dat)
        where the detections are less than a pixel away from each other

        Parameters
        ----------
        coordinates : numpy array, float
            Matrix containing the xyz coordinates of barcodes.
        distance_threshold : float, defaul 1.0
            Distance threshold in pixels used to detect neighboring barcodes.

        Returns
        -------
        group_list : list
            list of lists containing the coordinates of barcodes associated together.
        """

        # gets coordinates from trace table
        data_table = self.barcode_map_roi
        pixel_size = self.pixel_size
        len_data_table = len(data_table)

        if self.ndims == 3:
            coordinates = np.concatenate(
                [
                    pixel_size["x"] * data_table["xcentroid"].data.reshape(len_data_table, 1),
                    pixel_size["y"] * data_table["ycentroid"].data.reshape(len_data_table, 1),
                    pixel_size["z"] * data_table["zcentroid"].data.reshape(len_data_table, 1),
                ],
                axis=1,
            )
        elif self.ndims == 2:
<<<<<<< HEAD
            coordinates = np.concatenate(
                [
                    pixel_size["x"] * data_table["xcentroid"].data.reshape(len_data_table, 1),
                    pixel_size["y"] * data_table["ycentroid"].data.reshape(len_data_table, 1),
                ],
                axis=1,
            )

        # gets tree of coordinates
        print_log("> Creating KDTree")
=======
            coordinates = np.concatenate([pixelSize['x']*dataTable['xcentroid'].data.reshape(N,1),
                                    pixelSize['y']*dataTable['ycentroid'].data.reshape(N,1),
                                    0.0*dataTable['zcentroid'].data.reshape(N,1)], axis = 1)
        """ if this code above works and does not introduce bugs, we will remove the commented lines in future
        elif self.ndims == 2:
            coordinates = np.concatenate([pixelSize['x']*dataTable['xcentroid'].data.reshape(N,1),
                                    pixelSize['y']*dataTable['ycentroid'].data.reshape(N,1)], axis = 1)
        """
            
        # gets tree of coordinates
        printLog(f'> Creating KDTree for {self.ndims} dimensions')
>>>>>>> 1c6212e1
        x_tree = KDTree(coordinates)

        ## set distance thresold
        r = self.kd_tree_distance_threshold_mum

        # Groups points when they're less than r away
        points = []
        for element in coordinates:
            points.append(x_tree.query_ball_point(element, r, p=2.0))

        # Get unique groups
        groups = list(set(tuple(x) for x in points))
        group_list = [list(x) for x in groups]
        self.n_cells_assigned = len(group_list)

        # Fills in trace information in localization table

        # iterates over traces
        for trace_id, trace in enumerate(group_list):

            # iterates over localizations in trace
            for i in range(len(trace)):
                # gets index of localization in data_table
                index_localization = trace[i]

                # records trace to which this index belongs
                data_table["CellID #"][index_localization] = trace_id

        self.barcode_map_roi = data_table

    def build_trace_by_clustering(
        self, barcode_map,
    ):

        # decompose by ROI!
        # indexes localization tables by ROI
        barcode_map_roi = barcode_map.group_by("ROI #")
        number_rois = len(barcode_map_roi.groups.keys)

<<<<<<< HEAD
        print_log("-" * 80)
        print_log("> Starting spatial clustering for {} rois".format(number_rois))

        tag = str(self.ndims) + "D"
=======
        printLog("-"*80)
        printLog("> Starting spatial clustering for {} ROI in {} dimensions".format(numberROIs,self.ndims))
>>>>>>> 1c6212e1

        output_filename = (
            self.data_folder.output_folders["buildsPWDmatrix"] + os.sep + "Trace_" + tag
        )

        # creates and initializes trace table
        self.trace_table = ChromatinTraceTable()

        # loops over rois
        for roi in range(number_rois):
            self.n_roi = barcode_map_roi.groups.keys[roi][
                0
            ]  # need to iterate over the first index
            self.barcode_map_roi = barcode_map.group_by("ROI #").groups[roi]

            print_log("$ Processing ROI# {}".format(self.n_roi))

            # initializes trace table
            self.trace_table.initialize()

            # build traces by spatial clustering
            self.group_localizations_by_coordinate()
            print_log(f"$ ROI: {roi}, N cells assigned: {self.n_cells_assigned - 1}\n")

<<<<<<< HEAD
            # builds sc_distance_table
            self.builds_sc_distance_table()
            print_log(
                "$ Number of entries in trace table: {}".format(
                    len(self.trace_table.data)
                )
            )

            # saves trace table with results per ROI
            output_table_filename = (
                output_filename
                + "_"
                + self.label
                + "_KDtree"
                + "_ROI:"
                + str(self.n_roi)
                + ".ecsv"
            )
            self.trace_table.save(output_table_filename, self.trace_table.data)

            # plots results
            self.trace_table.plots_traces(
                [output_table_filename.split(".")[0], "_traces_XYZ", ".png"]
            )

            print_log(f"$ Traces built. Saved output table as {output_table_filename}")

    def launch_analysis(self, file):
=======
            # builds SCdistanceTable
            self.buildsSCdistanceTable()
            if len(self.trace_table.data) > 0:
                printLog("$ Number of entries in trace table: {}".format(len(self.trace_table.data)))
    
                # saves trace table with results per ROI
                output_table_fileName = outputFileName + "_" + self.label + "_KDtree" + "_ROI:" + str(self.nROI) + ".ecsv"
                self.trace_table.save(output_table_fileName, self.trace_table.data)
    
                # plots results
                self.trace_table.plots_traces([output_table_fileName.split(".")[0], "_traces_XYZ", ".png"])

                printLog(f"$ Traces built. Saved output table as {output_table_fileName}")
            else:
                printLog(f"! Warning: table was empty therefore not saved!")
                
    def launch_analysis(self,file):
>>>>>>> 1c6212e1

        # loads barcode coordinate Tables
        table = LocalizationTable()
        barcode_map, self.unique_barcodes = table.load(file)

        if "3D" in os.path.basename(file):
            self.ndims = 3
            self.pixel_size = {
                "x": self.pixel_size_xy,
                "y": self.pixel_size_xy,
                "z": self.pixel_size_z,
            }
        else:
            self.ndims = 2
            self.pixel_size = {"x": self.pixel_size_xy, "y": self.pixel_size_xy, "z": 0}

<<<<<<< HEAD
        if (
            "clustering" in self.tracing_method and self.ndims == 3
        ):  # for now it only runs for 3D data
            self.build_trace_by_clustering(barcode_map)

=======
        if "clustering" in self.tracing_method and self.ndims == 3: # for now it only runs for 3D data
            self.build_trace_by_clustering(barcodeMap)
        elif self.ndims == 2:
            printLog(f"! Warning: localization files in 2D will not be processed using clustering.\n")
            
>>>>>>> 1c6212e1
        if "masking" in self.tracing_method:
            self.build_trace_by_masking(barcode_map)

    def run(self):
        """
        Function that assigns barcode localizations to masks and constructs single cell cummulative PWD matrix.

        Parameters
        ----------
        current_param : class
            Parameters
        current_log : class
            logging class.
        current_session : class
            session information

        Returns
        -------
        None.

        """
        # initializes session_name, data_folder, current_folder
        self.label = "barcode"
        self.data_folder, self.current_folder = initialize_module(
            self.current_param, module_name="build_traces", label=self.label
        )

        print_log("> Masks labels: {}".format(self.available_masks))

        # iterates over barcode localization tables in the current folder
        files = [
            x
            for x in glob.glob(
                self.data_folder.output_files["segmentedObjects"]
                + "_*"
                + self.label
                + ".dat"
            )
        ]

        if len(files) < 1:
            print_log("$ No localization table found to process!", "WARN")
            return

        print_log(f"> Will process {len(files)} localization tables with names:")
        for file in files:
            print_log(f"{os.path.basename(file)}")

        for file in files:
            self.launch_analysis(file)

        print_log(f"$ {len(files)} barcode tables processed in {self.current_folder}")


def initialize_module(current_param, module_name="build_traces", label="barcode"):

    session_name = module_name

    # processes folders and files
    data_folder = Folders(current_param.param_dict["rootFolder"])
    print_log("\n" + "=" * 35 + f"{session_name}" + "=" * 35 + "\n")
    print_log("$ folders read: {}".format(len(data_folder.list_folders)))
    write_string_to_file(
        current_param.param_dict["fileNameMD"],
        "## {}\n".format(session_name),
        "a",
    )

    current_folder = current_param.param_dict["rootFolder"]
    data_folder.create_folders(current_folder, current_param)
    print_log("> Processing Folder: {}".format(current_folder))

    return data_folder, current_folder


def debug_mask_filename(
    files_in_folder, full_filename_roi_masks, mask_identifier, n_roi, label=""
):

    print_log(f"# Error, no mask file found for ROI: {n_roi}\n")
    print_log("# File I was searching for: {}".format(full_filename_roi_masks))
    print_log("# Debug: ")
    for file in files_in_folder:
        if (
            file.split("_")[-1].split(".")[0] == label  # typically "ch00"
            and mask_identifier in file.split("_")
            and int(os.path.basename(file).split("_")[3]) == n_roi
        ):
            print_log("$ Hit found!")
        print_log(
            "fileSplit:{}, {} in filename: {}, ROI: {}".format(
                file.split("_")[-1].split(".")[0],
                mask_identifier,
                mask_identifier in os.path.basename(file).split("_"),
                int(os.path.basename(file).split("_")[3]),
            )
        )


def binarize_coordinate(x):
    if not np.isnan(x):
        return int(x)
    else:
        return np.nan<|MERGE_RESOLUTION|>--- conflicted
+++ resolved
@@ -331,15 +331,9 @@
 
         print_log("$ Coordinates dimensions: {}".format(self.ndims))
 
-<<<<<<< HEAD
-    def load_mask(
-        self, tif_files_in_folder,
-    ):
-=======
     def load_mask(self,files_in_folder,):
         """
         searches and loads mask files for building chromatin trace
->>>>>>> 1c6212e1
 
         Parameters
         ----------
@@ -355,28 +349,17 @@
         """
         
         # finds files with cell masks
-<<<<<<< HEAD
         channel = self.current_param.param_dict["acquisition"][
             self.mask_type + "_channel"
         ]
 
         files_to_process = [
             file
-            for file in tif_files_in_folder
+            for file in files_in_folder
             if self.current_param.decode_file_parts(file)["channel"]
             == channel  # typically "ch00"
             and self.mask_identifier in os.path.basename(file).split("_")
             and int(self.current_param.decode_file_parts(file)["roi"]) == self.n_roi
-=======
-        channel = self.param.param["acquisition"][self.maskType+"_channel"]
-        
-        fileList2Process = [
-            file
-            for file in files_in_folder
-            if self.param.decodesFileParts(file)["channel"] == channel # typically "ch00"
-            and self.maskIdentifier in os.path.basename(file).split("_")
-            and int(self.param.decodesFileParts(file)["roi"]) == self.nROI
->>>>>>> 1c6212e1
         ]
 
         if len(files_to_process) > 0:
@@ -394,15 +377,9 @@
             if os.path.exists(full_filename_roi_masks):
 
                 # loads and initializes masks
-<<<<<<< HEAD
-                # segmented_masks = np.load(full_filename_roi_masks)
                 segmented_masks = read_array(full_filename_roi_masks)
-
-=======
-                segmented_masks = read_array(fullFileNameROImasks)
-                print(f"$ loaded mask file: {fullFileNameROImasks}")
+                print(f"$ loaded mask file: {full_filename_roi_masks}")
                 
->>>>>>> 1c6212e1
                 # expands mask without overlap by a maximmum of 'distance' pixels
                 self.masks = expand_labels(
                     segmented_masks, distance=self.mask_expansion
@@ -414,9 +391,8 @@
 
             else:
                 # Could not find a file with masks to assign. Report and continue with next ROI
-<<<<<<< HEAD
                 debug_mask_filename(
-                    tif_files_in_folder,
+                    files_in_folder,
                     full_filename_roi_masks,
                     self.mask_identifier,
                     self.n_roi,
@@ -424,20 +400,10 @@
                 )
 
         else:
-            print_log(
-                f"$ Did not identified any filename for mask: {self.mask_identifier}, channel: {channel}",
-                "WARN",
-            )
-            print_log("-" * 80)
-=======
-                debug_mask_fileName(files_in_folder,fullFileNameROImasks,self.maskIdentifier,self.nROI,label=self.param.param["acquisition"]["label_channel"])
-
-        else:
-            printLog(f"$ Did not find any filename for mask: {self.maskIdentifier}, channel: {channel}","WARN")
+            printLog(f"$ Did not find any filename for mask: {self.mask_identifier}, channel: {channel}","WARN")
             printLog("-"*80)
             # Could not find a file with masks to assign. Report and continue with next ROI
-            debug_mask_fileName(files_in_folder,"None",self.maskIdentifier,self.nROI,label=self.param.param["acquisition"]["label_channel"])
->>>>>>> 1c6212e1
+            debug_mask_filename(files_in_folder,"None",self.mask_identifier,self.n_roi,label=self.current_param.param_dict["acquisition"]["label_channel"])
 
         return False
 
@@ -458,15 +424,10 @@
         self.data_folder : Folder Class
             information to find barcode localizations, local drift corrections and masks
 
-<<<<<<< HEAD
         self.pixel_size : dict, optional
             pixel_size = {'x': pixelSizeXY,
                         'y': pixelSizeXY,
                         'z': pixel_size_z}
-=======
-        self.pixelSize : dict, optional
-            pixelSize = {'x': pixelSizeXY, 'y': pixelSizeXY, 'z': pixelSizeZ}
->>>>>>> 1c6212e1
             The default is 0.1 for x and y, 0.0 for z. Pixelsize in um
 
         self.log_name_md : str, optional
@@ -513,12 +474,9 @@
                 self.trace_table.initialize()
 
                 # finds what barcodes are in each cell mask
-                self.align_by_masking()
-                print_log(
-                    f"$ ROI: {roi}, N cells assigned: {self.n_cells_assigned - 1} out of {self.number_masks}\n"
-                )
-
-<<<<<<< HEAD
+                self.alignByMasking()
+                printLog(f"$ ROI: {ROI}, N cells assigned: {self.NcellsAssigned - 1} out of {self.numberMasks}\n")
+
                 # builds sc_distance_table
                 self.builds_sc_distance_table()
                 print_log(
@@ -527,46 +485,31 @@
                     )
                 )
 
-                # saves trace table with results per ROI
-                output_table_filename = (
-                    output_filename
-                    + "_"
-                    + self.label
-                    + "_mask:"
-                    + str(self.mask_identifier)
-                    + "_ROI:"
-                    + str(self.n_roi)
-                    + ".ecsv"
-                )
-                self.trace_table.save(output_table_filename, self.trace_table.data)
-
-                # plots results
-                self.trace_table.plots_traces(
-                    [output_table_filename.split(".")[0], "_traces_XYZ", ".png"],
-                    masks=self.masks,
-                )
-
-                print_log(f"$ Saved output table as {output_table_filename}")
-                processing_order += 1
-=======
-                # builds SCdistanceTable
-                self.buildsSCdistanceTable()
-                printLog("$ number of entries in trace table: {}".format(len(self.trace_table.data)))
-                
                 if len(self.trace_table.data) > 0:
                     # saves trace table with results per ROI
-                    output_table_fileName = outputFileName + "_" + self.label + "_mask:" + str(self.maskIdentifier) + "_ROI:" + str(self.nROI) + ".ecsv"
-                    self.trace_table.save(output_table_fileName, self.trace_table.data)
-    
+                    output_table_filename = (
+                        output_filename
+                        + "_"
+                        + self.label
+                        + "_mask:"
+                        + str(self.mask_identifier)
+                        + "_ROI:"
+                        + str(self.n_roi)
+                        + ".ecsv"
+                    )
+                    self.trace_table.save(output_table_filename, self.trace_table.data)
+
                     # plots results
-                    self.trace_table.plots_traces([output_table_fileName.split(".")[0], "_traces_XYZ", ".png"], Masks = self.Masks)
-    
-                    printLog(f"$ Saved output table as {output_table_fileName}")
+                    self.trace_table.plots_traces(
+                        [output_table_filename.split(".")[0], "_traces_XYZ", ".png"],
+                        masks=self.masks,
+                    )
+
+                    print_log(f"$ Saved output table as {output_table_filename}")
                 else:
-                    printLog(f"! Warning: table was empty therefore not saved!")
-                    
-                processingOrder += 1
->>>>>>> 1c6212e1
+                    print_log(f"! Warning: table was empty therefore not saved!")
+
+                processing_order += 1
 
     def build_trace_by_masking(self, barcode_map):
 
@@ -637,30 +580,22 @@
                 axis=1,
             )
         elif self.ndims == 2:
-<<<<<<< HEAD
             coordinates = np.concatenate(
-                [
-                    pixel_size["x"] * data_table["xcentroid"].data.reshape(len_data_table, 1),
-                    pixel_size["y"] * data_table["ycentroid"].data.reshape(len_data_table, 1),
-                ],
-                axis=1,
-            )
-
-        # gets tree of coordinates
-        print_log("> Creating KDTree")
-=======
-            coordinates = np.concatenate([pixelSize['x']*dataTable['xcentroid'].data.reshape(N,1),
-                                    pixelSize['y']*dataTable['ycentroid'].data.reshape(N,1),
-                                    0.0*dataTable['zcentroid'].data.reshape(N,1)], axis = 1)
+                                    [
+                                        pixelSize['x']*dataTable['xcentroid'].data.reshape(len_data_table,1),
+                                        pixelSize['y']*dataTable['ycentroid'].data.reshape(len_data_table,1),
+                                        0.0*dataTable['zcentroid'].data.reshape(len_data_table,1),
+                                    ],
+                                    axis = 1,
+                                )
         """ if this code above works and does not introduce bugs, we will remove the commented lines in future
         elif self.ndims == 2:
-            coordinates = np.concatenate([pixelSize['x']*dataTable['xcentroid'].data.reshape(N,1),
-                                    pixelSize['y']*dataTable['ycentroid'].data.reshape(N,1)], axis = 1)
+            coordinates = np.concatenate([pixelSize['x']*dataTable['xcentroid'].data.reshape(len_data_table,1),
+                                    pixelSize['y']*dataTable['ycentroid'].data.reshape(len_data_table,1)], axis = 1)
         """
             
         # gets tree of coordinates
-        printLog(f'> Creating KDTree for {self.ndims} dimensions')
->>>>>>> 1c6212e1
+        print_log(f'> Creating KDTree for {self.ndims} dimensions')
         x_tree = KDTree(coordinates)
 
         ## set distance thresold
@@ -700,15 +635,10 @@
         barcode_map_roi = barcode_map.group_by("ROI #")
         number_rois = len(barcode_map_roi.groups.keys)
 
-<<<<<<< HEAD
         print_log("-" * 80)
-        print_log("> Starting spatial clustering for {} rois".format(number_rois))
+        print_log("> Starting spatial clustering for {} ROI in {} dimensions".format(number_rois,self.ndims))
 
         tag = str(self.ndims) + "D"
-=======
-        printLog("-"*80)
-        printLog("> Starting spatial clustering for {} ROI in {} dimensions".format(numberROIs,self.ndims))
->>>>>>> 1c6212e1
 
         output_filename = (
             self.data_folder.output_folders["buildsPWDmatrix"] + os.sep + "Trace_" + tag
@@ -731,56 +661,40 @@
 
             # build traces by spatial clustering
             self.group_localizations_by_coordinate()
-            print_log(f"$ ROI: {roi}, N cells assigned: {self.n_cells_assigned - 1}\n")
-
-<<<<<<< HEAD
+            printLog(f"$ ROI: {ROI}, N cells assigned: {self.NcellsAssigned - 1}\n")
+
             # builds sc_distance_table
             self.builds_sc_distance_table()
-            print_log(
-                "$ Number of entries in trace table: {}".format(
-                    len(self.trace_table.data)
+            if len(self.trace_table.data) > 0:
+                print_log(
+                    "$ Number of entries in trace table: {}".format(
+                        len(self.trace_table.data)
+                    )
                 )
-            )
-
-            # saves trace table with results per ROI
-            output_table_filename = (
-                output_filename
-                + "_"
-                + self.label
-                + "_KDtree"
-                + "_ROI:"
-                + str(self.n_roi)
-                + ".ecsv"
-            )
-            self.trace_table.save(output_table_filename, self.trace_table.data)
-
-            # plots results
-            self.trace_table.plots_traces(
-                [output_table_filename.split(".")[0], "_traces_XYZ", ".png"]
-            )
-
-            print_log(f"$ Traces built. Saved output table as {output_table_filename}")
+
+                # saves trace table with results per ROI
+                output_table_filename = (
+                    output_filename
+                    + "_"
+                    + self.label
+                    + "_KDtree"
+                    + "_ROI:"
+                    + str(self.n_roi)
+                    + ".ecsv"
+                )
+                self.trace_table.save(output_table_filename, self.trace_table.data)
+
+                # plots results
+                self.trace_table.plots_traces(
+                    [output_table_filename.split(".")[0], "_traces_XYZ", ".png"]
+                )
+
+                print_log(f"$ Traces built. Saved output table as {output_table_filename}")
+            else:
+                print_log(f"! Warning: table was empty therefore not saved!")
+                
 
     def launch_analysis(self, file):
-=======
-            # builds SCdistanceTable
-            self.buildsSCdistanceTable()
-            if len(self.trace_table.data) > 0:
-                printLog("$ Number of entries in trace table: {}".format(len(self.trace_table.data)))
-    
-                # saves trace table with results per ROI
-                output_table_fileName = outputFileName + "_" + self.label + "_KDtree" + "_ROI:" + str(self.nROI) + ".ecsv"
-                self.trace_table.save(output_table_fileName, self.trace_table.data)
-    
-                # plots results
-                self.trace_table.plots_traces([output_table_fileName.split(".")[0], "_traces_XYZ", ".png"])
-
-                printLog(f"$ Traces built. Saved output table as {output_table_fileName}")
-            else:
-                printLog(f"! Warning: table was empty therefore not saved!")
-                
-    def launch_analysis(self,file):
->>>>>>> 1c6212e1
 
         # loads barcode coordinate Tables
         table = LocalizationTable()
@@ -795,21 +709,15 @@
             }
         else:
             self.ndims = 2
-            self.pixel_size = {"x": self.pixel_size_xy, "y": self.pixel_size_xy, "z": 0}
-
-<<<<<<< HEAD
+            self.pixelSize = {"x": self.pixelSizeXY, "y": self.pixelSizeXY, "z": 0}
+
         if (
             "clustering" in self.tracing_method and self.ndims == 3
         ):  # for now it only runs for 3D data
             self.build_trace_by_clustering(barcode_map)
-
-=======
-        if "clustering" in self.tracing_method and self.ndims == 3: # for now it only runs for 3D data
-            self.build_trace_by_clustering(barcodeMap)
         elif self.ndims == 2:
-            printLog(f"! Warning: localization files in 2D will not be processed using clustering.\n")
+            print_log(f"! Warning: localization files in 2D will not be processed using clustering.\n")
             
->>>>>>> 1c6212e1
         if "masking" in self.tracing_method:
             self.build_trace_by_masking(barcode_map)
 
