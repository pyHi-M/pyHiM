#!/usr/bin/env python3
# -*- coding: utf-8 -*-
"""
Created on Sat Apr  4 09:11:01 2020

@author: marcnol

This file contains routines to process Hi-M datasets

"""
# =============================================================================
# IMPORTS
# =============================================================================

import os

# to remove in a future version
import warnings
from datetime import datetime

from fileProcessing.fileManagement import Parameters, print_log
import fileProcessing.functionCaller as fc

warnings.filterwarnings("ignore")

os.environ["TF_CPP_MIN_LOG_LEVEL"] = "3"


# =============================================================================
# MAIN
# =============================================================================

<<<<<<< HEAD

def main():
    begin_time = datetime.now()

    run_parameters = fc.him_parse_arguments()
=======
def main(command_line_arguments=None):
    begin_time = datetime.now()

    runParameters=HiM_parseArguments(command_line_arguments)
>>>>>>> bfdcd71f

    him = fc.HiMFunctionCaller(run_parameters, session_name="HiM_analysis")
    him.initialize()

    him.lauch_dask_scheduler(
        threads_requested=run_parameters["threads"], maximum_load=0.8
    )
    global_param = Parameters(
        root_folder=run_parameters["rootFolder"], file_name="infoList.json"
    )
    labels = global_param.param_dict["labels"]

    print_log(f"$ Started logging to: {him.log_file}")
    print_log(f"$ labels to process: {labels}\n")

    for label in labels:

        # sets parameters
<<<<<<< HEAD
        current_param = Parameters(
            root_folder=run_parameters["rootFolder"],
            label=label,
            file_name="infoList.json",
        )

        print_log(
            "--------------------------------------------------------------------------"
        )
        print_log(
            f">                  Analyzing label: {current_param.param_dict['acquisition']['label']}           "
        )
        print_log(
            "--------------------------------------------------------------------------"
        )

        current_param.param_dict["parallel"] = him.parallel
        current_param.param_dict["fileNameMD"] = him.markdown_filename
=======
        param = Parameters(rootFolder = runParameters["rootFolder"], label = label, fileName = 'infoList.json', stardist_basename = runParameters["stardist_basename"])

        printLog("--------------------------------------------------------------------------")
        printLog(">                  Analyzing label: {}           ".format(param.param["acquisition"]["label"]))
        printLog("--------------------------------------------------------------------------")

        param.param['parallel']=HiM.parallel
        param.param['fileNameMD']=HiM.fileNameMD
>>>>>>> bfdcd71f

        # [projects 3D images in 2d]
        if "makeProjections" in run_parameters["cmd"]:
            him.make_projections(current_param)

        # [registers fiducials using a barcode as reference]
        if "alignImages" in run_parameters["cmd"]:
            him.align_images(current_param, label)

        # [applies registration to DAPI and barcodes]
        if "appliesRegistrations" in run_parameters["cmd"]:
            him.apply_registrations(current_param, label)

        # [aligns fiducials in 3D]
        if "alignImages3D" in run_parameters["cmd"]:
            him.align_images_3d(current_param, label)

        # [segments DAPI and sources in 2D]
        if "segmentMasks" in run_parameters["cmd"]:
            him.segment_masks(current_param, label)

        # [segments masks in 3D]
        if "segmentMasks3D" in run_parameters["cmd"]:
            him.segment_masks_3d(current_param, label)

        # [segments sources in 3D]
        if "segmentSources3D" in run_parameters["cmd"]:
            him.segment_sources_3d(current_param, label)

        # [filters barcode localization table]
        if "filter_localizations" in run_parameters["cmd"]:
            fc.filter_localizations(current_param, label)

        # [registers barcode localization table]
        if "register_localizations" in run_parameters["cmd"]:
            fc.register_localizations(current_param, label)

        # [build traces]
        if "build_traces" in run_parameters["cmd"]:
            fc.build_traces(current_param, label)

        # [builds matrices]
        if "build_matrix" in run_parameters["cmd"]:
            fc.build_matrix(current_param, label)

        # [builds PWD matrix for all folders with images]
        if "buildHiMmatrix" in run_parameters["cmd"]:
            him.process_pwd_matrices(current_param, label)

        print("\n")
        del current_param

    # exits
    him.current_session.save()
    print_log("\n==================== Normal termination ====================\n")

    if run_parameters["parallel"]:
        him.cluster.close()
        him.client.close()

    del him

    print_log(f"Elapsed time: {datetime.now() - begin_time}")


if __name__ == "__main__":
    main()<|MERGE_RESOLUTION|>--- conflicted
+++ resolved
@@ -30,18 +30,11 @@
 # MAIN
 # =============================================================================
 
-<<<<<<< HEAD
 
-def main():
-    begin_time = datetime.now()
-
-    run_parameters = fc.him_parse_arguments()
-=======
 def main(command_line_arguments=None):
     begin_time = datetime.now()
 
-    runParameters=HiM_parseArguments(command_line_arguments)
->>>>>>> bfdcd71f
+    run_parameters = fc.him_parse_arguments(command_line_arguments)
 
     him = fc.HiMFunctionCaller(run_parameters, session_name="HiM_analysis")
     him.initialize()
@@ -60,11 +53,11 @@
     for label in labels:
 
         # sets parameters
-<<<<<<< HEAD
         current_param = Parameters(
             root_folder=run_parameters["rootFolder"],
             label=label,
             file_name="infoList.json",
+            stardist_basename = runParameters["stardist_basename"],
         )
 
         print_log(
@@ -79,16 +72,6 @@
 
         current_param.param_dict["parallel"] = him.parallel
         current_param.param_dict["fileNameMD"] = him.markdown_filename
-=======
-        param = Parameters(rootFolder = runParameters["rootFolder"], label = label, fileName = 'infoList.json', stardist_basename = runParameters["stardist_basename"])
-
-        printLog("--------------------------------------------------------------------------")
-        printLog(">                  Analyzing label: {}           ".format(param.param["acquisition"]["label"]))
-        printLog("--------------------------------------------------------------------------")
-
-        param.param['parallel']=HiM.parallel
-        param.param['fileNameMD']=HiM.fileNameMD
->>>>>>> bfdcd71f
 
         # [projects 3D images in 2d]
         if "makeProjections" in run_parameters["cmd"]:
