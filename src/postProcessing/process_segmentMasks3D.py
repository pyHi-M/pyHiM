--- conflicted
+++ resolved
@@ -53,7 +53,6 @@
 
 
 def parse_arguments():
-
     parser = argparse.ArgumentParser()
     parser.add_argument("-F", "--rootFolder", help="Folder with images")
     args = parser.parse_args()
@@ -72,13 +71,8 @@
 
     return files
 
-<<<<<<< HEAD
+
 def main():
-=======
-
-def _main():
->>>>>>> 815e09fd
-
     begin_time = datetime.now()
 
     # parses input files
