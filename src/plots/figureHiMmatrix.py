#!/usr/bin/env python3
# -*- coding: utf-8 -*-
"""
Created on Thu Jun  4 09:04:10 2020
edited on Sep 6 2022

This script calculates and plots matrices (PWD and proximity) from:
    - a file with single-cell PWD matrices in Numpy format
    - a file with the unique barcodes used


Example:
$ figureHiMmatrix.py -T Trace_3D_barcode_KDtree_ROI:4_Matrix_PWDscMatrix.npy -U Trace_3D_barcode_KDtree_ROI:4_Matrix_uniqueBarcodes.ecsv

Options:
    - plottingFileExtension: format of figure
    - cScale: value of the max of the cScale used to plot the matrix
    - cmap: name of cmap
    - scalingParameter: Normalizing scaling parameter of colormap. Max will matrix.max()/scalingParameter. Default is 1.
    - mode: indicated the plotting mode, either ["proximity"] or ["KDE", "median"] for PWD matrix. 
    - outputFolder: name of outputfolder. 'plots' is the default
    
Left to do:
    - need to implement a way to select a subset of chromatin traces...
    
@author: marcnol
"""


#%% imports and plotting settings
import os, sys
import numpy as np
import argparse

from matrixOperations.HIMmatrixOperations import (
    plotMatrix,
    analysisHiMmatrix,
    normalizeMatrix,
    shuffleMatrix,
    plotScalogram,
    calculatesEnsemblePWDmatrix,
    calculateContactProbabilityMatrix,
)

#%% define and loads datasets


def parseArguments():
    # [parsing arguments]
    parser = argparse.ArgumentParser()
    parser.add_argument("-T", "--scPWDMatrix", help="Filename of single-cell PWD matrices in Numpy")
    parser.add_argument("-U", "--uniqueBarcodes", help="csv file with list of unique barcodes")
    parser.add_argument("-O", "--outputFolder", help="Folder for outputs")

    parser.add_argument("-A", "--label", help="Add name of label (e.g. doc)")
    parser.add_argument("-W", "--action", help="Select: [all], [labeled] or [unlabeled] cells plotted ")
    parser.add_argument("--fontsize", help="Size of fonts to be used in matrix")
    parser.add_argument("--axisLabel", help="Use if you want a label in x and y", action="store_true")
    parser.add_argument("--axisTicks", help="Use if you want axes ticks", action="store_true")
    parser.add_argument("--barcodes", help="Use if you want barcode images to be displayed", action="store_true")
    parser.add_argument(
        "--scalingParameter", help="Normalizing scaling parameter of colormap. Max will matrix.max()/scalingParameter"
    )
    parser.add_argument("--cScale", help="Colormap absolute scale")
    parser.add_argument("--plottingFileExtension", help="By default: png. Other options: svg, pdf, png")
    parser.add_argument(
        "--shuffle",
        help="Provide shuffle vector: 0,1,2,3... of the same size or smaller than the original matrix. No spaces! comma-separated!",
    )
    parser.add_argument("--proximity_threshold", help="proximity threshold in um")
    parser.add_argument("--cmap", help="Colormap. Default: coolwarm")
    parser.add_argument(
        "--dist_calc_mode", help="Mode used to calculate the mean distance. Can be either 'median', 'KDE' or 'proximity'. Default: median"
    )
    parser.add_argument(
        "--matrix_norm_mode", help="Matrix normalization mode. Can be nCells (default) or nonNANs")


    args = parser.parse_args()

    runParameters = {}

    if args.scPWDMatrix:
        runParameters["scPWDMatrix_filename"] = args.scPWDMatrix
    else:
        print('>> ERROR: you must provide a filename with the single cell PWD matrices in Numpy format')
        sys.exit(-1)

    if args.uniqueBarcodes:
        runParameters["uniqueBarcodes"] = args.uniqueBarcodes
    else:
        print('>> ERROR: you must provide a CSV file with the unique barcodes used')
        sys.exit(-1)

    if args.outputFolder:
        runParameters["outputFolder"] = args.outputFolder
    else:
        runParameters["outputFolder"] = "plots"

    if args.label:
        runParameters["label"] = args.label
    else:
        runParameters["label"] = "doc"

    if args.action:
        runParameters["action"] = args.action
    else:
        runParameters["action"] = "labeled"

    if args.fontsize:
        runParameters["fontsize"] = args.fontsize
    else:
        runParameters["fontsize"] = 12

    if args.axisLabel:
        runParameters["axisLabel"] = args.axisLabel
    else:
        runParameters["axisLabel"] = False

    if args.axisTicks:
        runParameters["axisTicks"] = args.axisTicks
    else:
        runParameters["axisTicks"] = False

    if args.barcodes:
        runParameters["barcodes"] = args.barcodes
    else:
        runParameters["barcodes"] = False

    if args.scalingParameter:
        runParameters["scalingParameter"] = float(args.scalingParameter)
    else:
        runParameters["scalingParameter"] = 1.0

    if args.proximity_threshold:
        runParameters["proximity_threshold"] = float(args.proximity_threshold)
    else:
        runParameters["proximity_threshold"] = 0.5

    if args.cScale:
        runParameters["cScale"] = float(args.cScale)
    else:
        runParameters["cScale"] = 0.0

    if args.plottingFileExtension:
        runParameters["plottingFileExtension"] = "." + args.plottingFileExtension
    else:
        runParameters["plottingFileExtension"] = ".png"

    if args.shuffle:
        runParameters["shuffle"] = args.shuffle
    else:
        runParameters["shuffle"] = 0

    runParameters["pixelSize"] = 1

    if args.cmap:
        runParameters["cmap"] = args.cmap
    else:
        runParameters["cmap"] = "coolwarm"

    if args.dist_calc_mode:
        runParameters["dist_calc_mode"] = args.dist_calc_mode
    else:
        runParameters["dist_calc_mode"] = "KDE"

    if args.matrix_norm_mode:
        runParameters["matrix_norm_mode"] = args.matrix_norm_mode
    else:
        runParameters["matrix_norm_mode"] = "nCells" # norm: nCells (default), nonNANs
        
    return runParameters


#%%

# =============================================================================
# MAIN
# =============================================================================

def main():

    print(">>> Producing HiM matrix")
    
    runParameters = parseArguments()

    if os.path.exists(runParameters["scPWDMatrix_filename"]):
        SCmatrix = np.load(runParameters["scPWDMatrix_filename"])
    else:
        print("*** Error: could not find {}".format(runParameters["scPWDMatrix_filename"]))
        sys.exit(-1)

    if not os.path.exists(runParameters["outputFolder"]):
        os.mkdir(runParameters["outputFolder"])
        print("Folder created: {}".format(runParameters["outputFolder"]))

    nCells = SCmatrix.shape[2]

    cells2Plot = range(nCells)
    # cells2Plot = listsSCtoKeep(runParameters, HiMdata.data["SClabeledCollated"])
    
    print("$ N traces to plot: {}/{}".format(len(cells2Plot), SCmatrix.shape[2]))
    
    uniqueBarcodes = list(np.loadtxt(runParameters["uniqueBarcodes"], delimiter = " "))
    uniqueBarcodes = [int(x) for x in uniqueBarcodes]
    print(f'$ unique barcodes loaded: {uniqueBarcodes}')
    
    print(f'$ averaging method: {runParameters["dist_calc_mode"]}')
    
    if runParameters["cScale"] == 0:
        cScale = SCmatrix[~np.isnan(SCmatrix)].max() / runParameters["scalingParameter"]
    else:
        cScale = runParameters["cScale"]

    print("$ loaded cScale: {} | used cScale: {}".format(runParameters["scalingParameter"], cScale))

    outputFileName = (
        runParameters["outputFolder"]
        + os.sep
        + "Fig_HiMmatrix"
        + "_label:"
        + runParameters["label"]
        + "_action:"
        + runParameters["action"]
        + runParameters["plottingFileExtension"]
    )

    if runParameters["shuffle"] == 0:
        index = range(SCmatrix.shape[0])
    else:
        index = [int(i) for i in runParameters["shuffle"].split(",")]
        SCmatrix = shuffleMatrix(SCmatrix, index)

    if runParameters["dist_calc_mode"]=='proximity':
        # calculates and plots contact probability matrix from merged samples/datasets
        SCmatrix, nCells = calculateContactProbabilityMatrix(
            SCmatrix, uniqueBarcodes, runParameters["pixelSize"], norm=runParameters["matrix_norm_mode"],
        )  

    plotMatrix(
        SCmatrix,
        uniqueBarcodes,
        runParameters["pixelSize"],
        1,
        outputFileName,
        'log',
        figtitle="Map: "+runParameters["dist_calc_mode"],
        mode=runParameters["dist_calc_mode"],  # median or KDE
        clim=cScale,
        nCells=nCells,
        cm=runParameters["cmap"],
        cmtitle="distance, um",
        fileNameEnding="_"+runParameters["dist_calc_mode"]+"_"+runParameters["matrix_norm_mode"]+"_"+str(runParameters["cScale"])+runParameters["plottingFileExtension"],
        )
    
    print("Output figure: {}".format(outputFileName))

<<<<<<< HEAD
    # if runParameters["scalogram"]:
    #     outputFileNameScalogram = (
    #         outputFolder
    #         + os.sep
    #         + "Fig_HiMmatrix_scalogram"
    #         + "_dataset1:"
    #         + HiMdata.datasetName
    #         + "_label:"
    #         + runParameters["label"]
    #         + "_action:"
    #         + runParameters["action"]
    #         + runParameters["plottingFileExtension"]
    #     )

    #     plotScalogram(matrix, outputFileNameScalogram)

    print("\nDone\n\n")

if __name__ == "__main__":
    main()
=======
    print("\nDone\n\n")
>>>>>>> 0f19757c
<|MERGE_RESOLUTION|>--- conflicted
+++ resolved
@@ -255,27 +255,7 @@
     
     print("Output figure: {}".format(outputFileName))
 
-<<<<<<< HEAD
-    # if runParameters["scalogram"]:
-    #     outputFileNameScalogram = (
-    #         outputFolder
-    #         + os.sep
-    #         + "Fig_HiMmatrix_scalogram"
-    #         + "_dataset1:"
-    #         + HiMdata.datasetName
-    #         + "_label:"
-    #         + runParameters["label"]
-    #         + "_action:"
-    #         + runParameters["action"]
-    #         + runParameters["plottingFileExtension"]
-    #     )
-
-    #     plotScalogram(matrix, outputFileNameScalogram)
-
     print("\nDone\n\n")
 
 if __name__ == "__main__":
-    main()
-=======
-    print("\nDone\n\n")
->>>>>>> 0f19757c
+    main()