#!/usr/bin/env python3
# -*- coding: utf-8 -*-
"""
Created on Mon Mar  8 16:54:49 2021

@author: marcnol


- loads a list of images from a folder
- segments image in 3D
- saves output in TIF

Steps:
    - defines run_parameters
    - loads iteratively images and segments volumes 
    - saves output

"""


import argparse
import glob
import os
import sys
from datetime import datetime

import numpy as np
from skimage import io
from tifffile import imsave
<<<<<<< HEAD
from tqdm import tqdm
=======
from tqdm import tqdm, trange
from skimage import exposure
from imageProcessing.imageProcessing import (
    _removesInhomogeneousBackground2D,
    imageAdjust,
    _segments3DvolumesByThresholding,
    savesImageAsBlocks,
    )
>>>>>>> 1c6212e1

from imageProcessing.imageProcessing import (
    _segment_3d_volumes_by_thresholding,
    save_image_as_blocks,
)


def parse_arguments():
    parser = argparse.ArgumentParser()
    parser.add_argument("-F", "--rootFolder", help="Folder with images")
    parser.add_argument("-O", "--outputFile", help="Provide input file ")

    parser.add_argument("-M", "--mode", help="Mode: tif, fits, npy")
    parser.add_argument(
        "-W",
        "--wildcard",
        help="For instance '*tif'. If none is give, it will get all the tif files in the folder.",
    )
    parser.add_argument("-Z", "--zPlane", help="z-plane for 3D images")
    parser.add_argument(
        "--threshold_over_std",
        help="threshold_over_std for thresholding. Default = 2 (ie. 2% of max intensity range)",
    )
    parser.add_argument(
        "--area_min", help="area_min of each object, in pixels. Default = 3"
    )
    parser.add_argument(
        "--area_max", help="area_max of each object, in pixels. Default = 1000"
    )
    parser.add_argument("--nlevels", help="nlevels for deblending. Default = 32")
    parser.add_argument("--contrast", help="contrast for deblending. Default = 0.001")
    parser.add_argument(
        "--blockSizeXY",
        help="blockSizeXY for breaking image into blocks. Default = 256",
    )

    args = parser.parse_args()

    print(
        "\n--------------------------------------------------------------------------"
    )
    run_parameters = {}

    if args.rootFolder:
        run_parameters["rootFolder"] = args.rootFolder
    else:
<<<<<<< HEAD
        print("\n> root_folder NOT FOUND, using PWD")
        run_parameters["rootFolder"] = os.getenv("PWD")  # os.getcwd()
=======
        print("\n> rootFolder NOT FOUND, using PWD")
        runParameters["rootFolder"] = os.getcwd()
>>>>>>> 1c6212e1

    if args.outputFile:
        run_parameters["outputFile"] = (
            run_parameters["rootFolder"] + os.sep + args.outputFile
        )
    else:
        run_parameters["outputFile"] = None

    if args.mode:
        run_parameters["mode"] = args.mode
    else:
        run_parameters["mode"] = "tif"

    if args.wildcard:
        run_parameters["wildcard"] = args.wildcard
    else:
        run_parameters["wildcard"] = "None"

    if args.zPlane:
        run_parameters["zPlane"] = int(args.zPlane)
    else:
        run_parameters["zPlane"] = np.nan

    if args.threshold_over_std:
        run_parameters["threshold_over_std"] = int(args.threshold_over_std)
    else:
        run_parameters["threshold_over_std"] = 2

    if args.area_min:
        run_parameters["area_min"] = int(args.area_min)
    else:
        run_parameters["area_min"] = 3

    if args.area_max:
        run_parameters["area_max"] = int(args.area_max)
    else:
        run_parameters["area_max"] = 1000

    if args.nlevels:
        run_parameters["nlevels"] = int(args.nlevels)
    else:
        run_parameters["nlevels"] = 32

    if args.contrast:
        run_parameters["contrast"] = float(args.contrast)
    else:
        run_parameters["contrast"] = 0.001

    if args.blockSizeXY:
        run_parameters["blockSizeXY"] = float(args.blockSizeXY)
    else:
        run_parameters["blockSizeXY"] = 256

    print(
        "\n> Arguments parsed from command line list: {}\nNo problem found.".format(
            run_parameters
        )
    )

    return run_parameters


# =============================================================================
# MAIN
# =============================================================================

def main():
    begin_time = datetime.now()

    # - defines run_parameters
    run_parameters = parse_arguments()

    # - gets list of images in folder using wildcard, *tif by default
    if "None" in run_parameters["wildcard"]:
        extension = run_parameters["mode"]
        search_string = run_parameters["rootFolder"] + os.sep + "*." + extension
    else:
        print("wildcard: {}".format(run_parameters["wildcard"]))
        search_string = (
            run_parameters["rootFolder"] + os.sep + run_parameters["wildcard"]
        )
        extension = run_parameters["wildcard"].split(".")[1]

    files_to_process = glob.glob(search_string)
    files_to_process.sort()

    if len(files_to_process) < 1:
        print("No images found!")
        sys.exit()
    else:
        print("Number of images to process: {}".format(len(files_to_process)))

    # sets expected image size
    img = io.imread(files_to_process[0]).squeeze()
    imgSize = img.shape
    print("Expected image sizes: {}".format(imgSize))

    # creates output image
    outputImage = np.zeros(imgSize)

    # - loads iteratively images and sums
    i = 0
    threshold_over_std = run_parameters["threshold_over_std"]
    area_min = run_parameters["area_min"]
    area_max = run_parameters["area_max"]
    nlevels = run_parameters["nlevels"]
    contrast = run_parameters["contrast"]
    block_size_xy = run_parameters["blockSizeXY"]

    for file in tqdm(files_to_process):
        print("\nLoading and processing: {}".format(file))

        # loads file
        image_3d = io.imread(file).squeeze()

        print("Segmenting images...")
        binaryMask, newLabeledImage = _segment_3d_volumes_by_thresholding(
            image_3d,
            threshold_over_std=threshold_over_std,
            sigma=3,
            box_size=(32, 32),
            filter_size=(3, 3),
            area_min=area_min,
            area_max=area_max,
            nlevels=nlevels,
            contrast=contrast,
            deblend_3d=True,
        )
        # breaks and saves image in 3D blocks
        save_image_as_blocks(newLabeledImage, file, block_size_xy=block_size_xy)

        # - save outputs
        file_name = file.split(".")[0]
        if run_parameters["outputFile"] is None:
            output_file = file_name + "_segmented"
        else:
<<<<<<< HEAD
            output_file = run_parameters["outputFile"] + "_" + str(i) + "_segmented"
            i += 1

        outfile = output_file + "." + extension
        print("\n> Saving image : {}".format(outfile))
        imsave(outfile, newLabeledImage)
=======
            outputFile = runParameters["outputFile"] + '_' + str(i) + '_segmented'
            i+=1            
        
        outfile=outputFile + '.' + extension
        print("\n> Saving image : {}".format(outfile))
        imsave(outfile, newLabeledImage)
  
if __name__ == "__main__":
    main()
>>>>>>> 1c6212e1
<|MERGE_RESOLUTION|>--- conflicted
+++ resolved
@@ -27,18 +27,7 @@
 import numpy as np
 from skimage import io
 from tifffile import imsave
-<<<<<<< HEAD
 from tqdm import tqdm
-=======
-from tqdm import tqdm, trange
-from skimage import exposure
-from imageProcessing.imageProcessing import (
-    _removesInhomogeneousBackground2D,
-    imageAdjust,
-    _segments3DvolumesByThresholding,
-    savesImageAsBlocks,
-    )
->>>>>>> 1c6212e1
 
 from imageProcessing.imageProcessing import (
     _segment_3d_volumes_by_thresholding,
@@ -85,13 +74,8 @@
     if args.rootFolder:
         run_parameters["rootFolder"] = args.rootFolder
     else:
-<<<<<<< HEAD
         print("\n> root_folder NOT FOUND, using PWD")
-        run_parameters["rootFolder"] = os.getenv("PWD")  # os.getcwd()
-=======
-        print("\n> rootFolder NOT FOUND, using PWD")
-        runParameters["rootFolder"] = os.getcwd()
->>>>>>> 1c6212e1
+        run_parameters["rootFolder"] = os.getcwd()
 
     if args.outputFile:
         run_parameters["outputFile"] = (
@@ -228,21 +212,12 @@
         if run_parameters["outputFile"] is None:
             output_file = file_name + "_segmented"
         else:
-<<<<<<< HEAD
             output_file = run_parameters["outputFile"] + "_" + str(i) + "_segmented"
             i += 1
 
         outfile = output_file + "." + extension
-        print("\n> Saving image : {}".format(outfile))
-        imsave(outfile, newLabeledImage)
-=======
-            outputFile = runParameters["outputFile"] + '_' + str(i) + '_segmented'
-            i+=1            
-        
-        outfile=outputFile + '.' + extension
         print("\n> Saving image : {}".format(outfile))
         imsave(outfile, newLabeledImage)
   
 if __name__ == "__main__":
-    main()
->>>>>>> 1c6212e1
+    main()