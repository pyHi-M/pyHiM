--- conflicted
+++ resolved
@@ -34,19 +34,10 @@
 # IMPORTS
 # =============================================================================
 
-<<<<<<< HEAD
 import glob
 import os
 import resource
 from datetime import datetime
-=======
-import glob, os, time
-import matplotlib.pylab as plt
-import numpy as np
-from datetime import datetime
-from skimage import io
-from pympler import tracker
->>>>>>> 1c6212e1
 
 import matplotlib.pylab as plt
 import numpy as np
@@ -428,7 +419,6 @@
 
     image_3d_0 = io.imread(filename_to_process).squeeze()
 
-<<<<<<< HEAD
     # reinterpolates image in z if necessary
     image_3d_0 = reinterpolate_z(
         image_3d_0, range(0, image_3d_0.shape[0], z_binning), mode="remove"
@@ -440,9 +430,6 @@
         higher_threshold,
         parallel_execution=parallel_execution,
     )
-
-    return image_3d_0, image_3d
-
 
 def _align_fiducials_3d_file(
     filename_to_process,
@@ -458,10 +445,6 @@
     output_folder,
 ):
 
-    base_memory = resource.getrusage(resource.RUSAGE_SELF).ru_maxrss / 1000
-
-=======
->>>>>>> 1c6212e1
     # - load  and preprocesses 3D fiducial file
     print_log("\n\n>>>Processing roi:[{}] cycle:[{}]<<<".format(roi, label))
     image_3d_0, image_3d = load_n_preprocess_image(
@@ -599,7 +582,6 @@
     # dict with shift_matrix and NRMSEmatrix: https://en.wikipedia.org/wiki/Root-mean-square_deviation
     # These matrices can be used to apply and assess zxy corrections for any pixel in the 3D image
     # reference file,aligned file,ROI,label,block_i,block_j,shift_z,shift_x,shift_y,quality_xy,quality_zy,quality_zx
-<<<<<<< HEAD
     num_blocks, block_xy = block_ref.shape[0], block_ref.shape[-1]
     for i in range(num_blocks):
         for j in range(num_blocks):
@@ -620,44 +602,10 @@
             ]
             alignment_results_table.add_row(table_entry)
 
-    print_log(
-        "$ delta memory used: {} Mb".format(
-            resource.getrusage(resource.RUSAGE_SELF).ru_maxrss / 1000 - base_memory
-        )
-    )
     print_log("Erasing {} variables\n".format(len(dir()) - 1))
-=======
-    numBlocks,blockXY = block_ref.shape[0], block_ref.shape[-1]
-    for i in range(numBlocks):
-        for j in range(numBlocks):
-            Table_entry = [os.path.basename(p["fileNameReference"]),
-                           os.path.basename(fileName2Process),
-                           int(blockXY),
-                           int(roi),
-                           label,
-                           i,
-                           j,
-                           shiftMatrices[0][i,j],
-                           shiftMatrices[1][i,j],
-                           shiftMatrices[2][i,j],
-                           NRMSE_matrices[0][i,j],
-                           NRMSE_matrices[1][i,j],
-                           NRMSE_matrices[2][i,j],
-                           ]
-            alignmentResultsTable.add_row(Table_entry)
-
-    printLog("Erasing {} variables\n".format(len(dir())-1))
->>>>>>> 1c6212e1
     for var in dir():
         if var != "alignment_results_table":
             del var
-
-<<<<<<< HEAD
-    print_log(
-        "$ Memory used after variables deleted: {} Mb".format(
-            resource.getrusage(resource.RUSAGE_SELF).ru_maxrss / 1000 - base_memory
-        )
-    )
 
     print_log("Variables still alive: {}".format(dir()))
 
@@ -696,9 +644,4 @@
             "f4",
             "f4",
         ),
-    )
-=======
-    printLog("Variables still alive: {}".format(dir()))
-
-    return alignmentResultsTable
->>>>>>> 1c6212e1
+    )