--- conflicted
+++ resolved
@@ -203,90 +203,6 @@
 
     def plot_image_3d(self, image_3d, localizations=None, masks=None, normalize=None):
         """
-<<<<<<< HEAD
-=======
-
-        # gets object properties
-        properties = regionprops(segmentedImage3D, intensity_image=image3D_aligned)
-
-        if len(properties)>0:
-            # selects nTolerance brightest spots and keeps only these for further processing
-            try:
-                   # compatibility with scikit_image versions <= 0.18
-                   peak0=[x.max_intensity for x in properties]
-            except AttributeError:
-                   # compatibility with scikit_image versions >=0.19
-                   peak0=[x.intensity_max for x in properties]
-
-            peakList = peak0.copy()
-            peakList.sort()
-            
-            if nTolerance == "None":
-                last2keep = len(peakList)
-            else:
-                last2keep = np.min([nTolerance,len(peakList)])
-                
-            highestPeakValue  = peakList[-last2keep]
-            selection = list(np.nonzero(peak0>highestPeakValue)[0])
-
-            # attributes properties using the brightests spots selected
-            try:
-                   # compatibility with scikit_image versions <= 0.18
-                   peak=[properties[x].max_intensity for x in selection]
-                   centroids=[properties[x].weighted_centroid for x in selection]
-                   sharpness=[float(properties[x].filled_area/properties[x].bbox_area) for x in selection]
-                   roundness1=[properties[x].equivalent_diameter for x in selection]
-            except AttributeError:
-                   # compatibility with scikit_image versions >=0.19
-                   peak=[properties[x].intensity_max for x in selection]
-                   centroids=[properties[x].centroid_weighted for x in selection]
-                   sharpness=[float(properties[x].area_filled/properties[x].area_bbox) for x in selection]
-                   roundness1=[properties[x].equivalent_diameter_area for x in selection]
-
-            roundness2=[properties[x].extent for x in selection]
-            npix=[properties[x].area for x in selection]
-            sky=[0.0 for x in selection]
-
-            try:
-                   # compatibility with scikit_image versions <= 0.18
-                   peak=[properties[x].max_intensity for x in selection]
-                   flux=[100*properties[x].max_intensity/threshold for x in selection] # peak intensity over t$
-            except AttributeError:
-                   # compatibility with scikit_image versions >=0.19
-                   peak=[properties[x].intensity_max for x in selection]
-                   flux=[100*properties[x].intensity_max/threshold for x in selection] # peak intensity$
-
-            mag=[-2.5*np.log10(x) for x in flux] # -2.5 log10(flux)
-
-            # converts centroids to spot coordinates for bigfish to run 3D gaussian fits
-            z=[x[0] for x in centroids]
-            y=[x[1] for x in centroids]
-            x=[x[2] for x in centroids]
-
-            spots = np.zeros((len(z),3))
-            spots[:,0]=z
-            spots[:,1]=y
-            spots[:,2]=x
-            spots=spots.astype('int64')
-
-            return (
-                    spots,
-                    sharpness,
-                    roundness1,
-                    roundness2,
-                    npix,
-                    sky,
-                    peak,
-                    flux,
-                    mag,
-                    )
-        else:
-            # creates output lists to return
-            return [],[],[],[],[],[],[],[],[]
-
-    def plotsImage3D(self,image3D,localizations=None,masks=None,normalize=None):
-        '''
->>>>>>> 1c6212e1
         makes list with XY, XZ and ZY projections and sends for plotting
 
         Parameters
@@ -750,7 +666,12 @@
 
         peak_list = peak0.copy()
         peak_list.sort()
-        last2keep = np.min([n_tolerance, len(peak_list)])
+
+        if n_tolerance == "None":
+            last2keep = len(peak_list)
+        else:
+            last2keep = np.min([n_tolerance,len(peak_list)])
+
         highest_peak_value = peak_list[-last2keep]
         selection = list(np.nonzero(peak0 > highest_peak_value)[0])
 
