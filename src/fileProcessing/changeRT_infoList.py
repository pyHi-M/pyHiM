#!/usr/bin/env python3
# -*- coding: utf-8 -*-
"""
Created on Mon May 18 15:49:07 2020

@author: marcnol

Usage: changeRT_infolist.py first_RT_label new_RT_label.
Example changeRT_infolist.py RT33 RT95
"""

import os
import re
import sys

# import argparse


<<<<<<< HEAD
labels_to_process = [
    {"label": "fiducial", "parameterFile": "infoList_fiducial.json"},
    {"label": "barcode", "parameterFile": "infoList_barcode.json"},
    {"label": "DAPI", "parameterFile": "infoList_DAPI.json"},
    {"label": "RNA", "parameterFile": "infoList_RNA.json"},
]

PATTERN = r"(.*)\"(?P<RT>RT\d{1,3})\""


N_ARGS = len(sys.argv) - 1  # sys.argv[0] is base name
print("Total arguments passed: {}".format(N_ARGS))

if N_ARGS != 1:
    print("Wrong number of arguments!\n")
    print("Please specify the label of the new RT, as follows:\n")
    print("$ changeRT_infolist.py RT95\n")
    sys.exit(-1)
else:
    new_rt = sys.argv[1]


for label_to_process in labels_to_process:
    LABEL = label_to_process["label"]
    LABEL_PARAMETER_FILE = label_to_process["parameterFile"]
    print("**Modifying label {}: {}**".format(LABEL, LABEL_PARAMETER_FILE))

    with open(LABEL_PARAMETER_FILE, mode="r", encoding="utf-8") as f:
        # pylint: disable-next=invalid-name
        old_rt = ""
        for line in f.readlines():
            match = re.search(PATTERN, line)
            if match:
                old_rt = match.group("RT")
                break

    if old_rt == "":
        print(
            "Could not find a matching old_rt in file {}.".format(LABEL_PARAMETER_FILE)
        )
        print("Aborting.")
=======
# =============================================================================
# MAIN
# =============================================================================

def main():

    labels2Process = [
        {"label": "fiducial", "parameterFile": "infoList_fiducial.json"},
        {"label": "barcode", "parameterFile": "infoList_barcode.json"},
        {"label": "DAPI", "parameterFile": "infoList_DAPI.json"},
        {"label": "RNA", "parameterFile": "infoList_RNA.json"},
    ]

    pattern = r"(.*)\"(?P<RT>RT\d{1,3})\""


    nArgs = len(sys.argv) - 1  # sys.argv[0] is base name
    print("Total arguments passed: {}".format(nArgs))

    if nArgs != 1:
        print("Wrong number of arguments!\n")
        print("Please specify the label of the new RT, as follows:\n")
        print("$ changeRT_infolist.py RT95\n")
>>>>>>> 1c6212e1
        sys.exit(-1)
    else:
        newRT = sys.argv[1]


    for ilabel in range(len(labels2Process)):
        label = labels2Process[ilabel]["label"]
        labelParameterFile = labels2Process[ilabel]["parameterFile"]
        print("**Modifying label {}: {}**".format(label, labelParameterFile))

        with open(labelParameterFile, "r") as f:
            oldRT = ""
            for line in f.readlines():
                match = re.search(pattern, line)
                if match:
                    # print('Match found:', match.group("RT"))
                    oldRT = match.group("RT")
                    break

        if oldRT == "":
            print("Could not find a matching oldRT in file {}.".format(labelParameterFile))
            print("Aborting.")
            sys.exit(-1)

        command2Run1 = "sed -i '" + "s+" + oldRT + "+" + newRT + "+g' " + labelParameterFile
        print("Command: {}".format(command2Run1))

<<<<<<< HEAD
    command_to_run_1 = (
        "sed -i '" + "s+" + old_rt + "+" + new_rt + "+g' " + LABEL_PARAMETER_FILE
    )
    print("Command: {}".format(command_to_run_1))

    return_value = os.system(command_to_run_1)
    print("Changing {} to {}. return_value {}.".format(old_rt, new_rt, return_value))
=======
        returnValue = os.system(command2Run1)
        print("Changing {} to {}. returnValue {}.".format(oldRT, newRT, returnValue))

if __name__ == "__main__":
    main()
>>>>>>> 1c6212e1
<|MERGE_RESOLUTION|>--- conflicted
+++ resolved
@@ -16,112 +16,62 @@
 # import argparse
 
 
-<<<<<<< HEAD
-labels_to_process = [
-    {"label": "fiducial", "parameterFile": "infoList_fiducial.json"},
-    {"label": "barcode", "parameterFile": "infoList_barcode.json"},
-    {"label": "DAPI", "parameterFile": "infoList_DAPI.json"},
-    {"label": "RNA", "parameterFile": "infoList_RNA.json"},
-]
-
-PATTERN = r"(.*)\"(?P<RT>RT\d{1,3})\""
-
-
-N_ARGS = len(sys.argv) - 1  # sys.argv[0] is base name
-print("Total arguments passed: {}".format(N_ARGS))
-
-if N_ARGS != 1:
-    print("Wrong number of arguments!\n")
-    print("Please specify the label of the new RT, as follows:\n")
-    print("$ changeRT_infolist.py RT95\n")
-    sys.exit(-1)
-else:
-    new_rt = sys.argv[1]
-
-
-for label_to_process in labels_to_process:
-    LABEL = label_to_process["label"]
-    LABEL_PARAMETER_FILE = label_to_process["parameterFile"]
-    print("**Modifying label {}: {}**".format(LABEL, LABEL_PARAMETER_FILE))
-
-    with open(LABEL_PARAMETER_FILE, mode="r", encoding="utf-8") as f:
-        # pylint: disable-next=invalid-name
-        old_rt = ""
-        for line in f.readlines():
-            match = re.search(PATTERN, line)
-            if match:
-                old_rt = match.group("RT")
-                break
-
-    if old_rt == "":
-        print(
-            "Could not find a matching old_rt in file {}.".format(LABEL_PARAMETER_FILE)
-        )
-        print("Aborting.")
-=======
 # =============================================================================
 # MAIN
 # =============================================================================
 
 def main():
 
-    labels2Process = [
+    labels_to_process = [
         {"label": "fiducial", "parameterFile": "infoList_fiducial.json"},
         {"label": "barcode", "parameterFile": "infoList_barcode.json"},
         {"label": "DAPI", "parameterFile": "infoList_DAPI.json"},
         {"label": "RNA", "parameterFile": "infoList_RNA.json"},
     ]
 
-    pattern = r"(.*)\"(?P<RT>RT\d{1,3})\""
+    PATTERN = r"(.*)\"(?P<RT>RT\d{1,3})\""
 
 
-    nArgs = len(sys.argv) - 1  # sys.argv[0] is base name
-    print("Total arguments passed: {}".format(nArgs))
+    N_ARGS = len(sys.argv) - 1  # sys.argv[0] is base name
+    print("Total arguments passed: {}".format(N_ARGS))
 
-    if nArgs != 1:
+    if N_ARGS != 1:
         print("Wrong number of arguments!\n")
         print("Please specify the label of the new RT, as follows:\n")
         print("$ changeRT_infolist.py RT95\n")
->>>>>>> 1c6212e1
         sys.exit(-1)
     else:
-        newRT = sys.argv[1]
+        new_rt = sys.argv[1]
 
 
-    for ilabel in range(len(labels2Process)):
-        label = labels2Process[ilabel]["label"]
-        labelParameterFile = labels2Process[ilabel]["parameterFile"]
-        print("**Modifying label {}: {}**".format(label, labelParameterFile))
+    for label_to_process in labels_to_process:
+        LABEL = label_to_process["label"]
+        LABEL_PARAMETER_FILE = label_to_process["parameterFile"]
+        print("**Modifying label {}: {}**".format(LABEL, LABEL_PARAMETER_FILE))
 
-        with open(labelParameterFile, "r") as f:
-            oldRT = ""
+        with open(LABEL_PARAMETER_FILE, mode="r", encoding="utf-8") as f:
+            # pylint: disable-next=invalid-name
+            old_rt = ""
             for line in f.readlines():
-                match = re.search(pattern, line)
+                match = re.search(PATTERN, line)
                 if match:
-                    # print('Match found:', match.group("RT"))
-                    oldRT = match.group("RT")
+                    old_rt = match.group("RT")
                     break
 
-        if oldRT == "":
-            print("Could not find a matching oldRT in file {}.".format(labelParameterFile))
+        if old_rt == "":
+            print(
+            "Could not find a matching old_rt in file {}.".format(LABEL_PARAMETER_FILE)
+        )
             print("Aborting.")
             sys.exit(-1)
 
-        command2Run1 = "sed -i '" + "s+" + oldRT + "+" + newRT + "+g' " + labelParameterFile
-        print("Command: {}".format(command2Run1))
-
-<<<<<<< HEAD
-    command_to_run_1 = (
+        command_to_run_1 = (
         "sed -i '" + "s+" + old_rt + "+" + new_rt + "+g' " + LABEL_PARAMETER_FILE
     )
-    print("Command: {}".format(command_to_run_1))
+        print("Command: {}".format(command_to_run_1))
 
-    return_value = os.system(command_to_run_1)
-    print("Changing {} to {}. return_value {}.".format(old_rt, new_rt, return_value))
-=======
-        returnValue = os.system(command2Run1)
-        print("Changing {} to {}. returnValue {}.".format(oldRT, newRT, returnValue))
+        return_value = os.system(command_to_run_1)
+        print("Changing {} to {}. return_value {}.".format(old_rt, new_rt, return_value))
 
 if __name__ == "__main__":
-    main()
->>>>>>> 1c6212e1
+    main()