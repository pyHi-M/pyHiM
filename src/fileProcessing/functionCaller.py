#!/usr/bin/env python3
# -*- coding: utf-8 -*-
"""
Created on Tue Sep 22 15:26:00 2020

@author: marcnol
"""


import argparse
import logging
import os
from datetime import datetime

from fileProcessing.fileManagement import (
    DaskCluster,
    Log,
    Session,
    print_dict,
    print_log,
    write_string_to_file,
)
from imageProcessing.alignImages import align_images, apply_registrations
from imageProcessing.alignImages3D import Drift3D
from imageProcessing.makeProjections import make_projections
from imageProcessing.segmentMasks import segment_masks
from imageProcessing.segmentMasks3D import SegmentMasks3D
from imageProcessing.segmentSources3D import SegmentSources3D
from matrixOperations.alignBarcodesMasks import process_pwd_matrices
from matrixOperations.build_matrix import BuildMatrix
from matrixOperations.build_traces import BuildTraces
from matrixOperations.filter_localizations import FilterLocalizations
from matrixOperations.register_localizations import RegisterLocalizations


class HiMFunctionCaller:
    def __init__(self, run_parameters, session_name="HiM_analysis"):
        self.run_parameters = run_parameters
        self.root_folder = run_parameters["rootFolder"]
        self.parallel = run_parameters["parallel"]
        self.session_name = session_name

        self.current_log = Log(root_folder=self.root_folder, parallel=self.parallel)

        self.current_session = Session(self.root_folder, self.session_name)

        self.log_file = ""
        self.markdown_filename = ""
        self.client = None
        self.cluster = None

    def initialize(self):

        print_log(
            "\n--------------------------------------------------------------------------"
        )

        print_log(f"$ root_folder: {self.root_folder}")

        begin_time = datetime.now()

        #####################
        # setup markdown file
        #####################
        print_log(
            f"\n======================{self.session_name}======================\n"
        )
        now = datetime.now()
        date_time = now.strftime("%d%m%Y_%H%M%S")

        filename_root = "HiM_analysis"
        self.log_file = self.root_folder + os.sep + filename_root + date_time + ".log"
        self.markdown_filename = self.log_file.split(".")[0] + ".md"

        print_log(f"$ Hi-M analysis will be written tos: {self.markdown_filename}")
        write_string_to_file(
            self.markdown_filename,
            f"# Hi-M analysis {begin_time.strftime('%Y/%m/%d %H:%M:%S')}",
            "w",
        )  # initialises MD file

        ##############
        # setupLogger
        ##############

        # creates output formats for terminal and log file
        formatter1 = logging.Formatter("%(asctime)s: %(levelname)s: %(message)s")
        formatter2 = logging.Formatter("%(message)s")

        # clears up any existing logger
        logger = logging.getLogger()
        logger.handlers = []
        for hdlr in logger.handlers[:]:
            if isinstance(hdlr, logging.FileHandler):
                logger.removeHandler(hdlr)

        # initializes handlers for terminal and file
        filehandler = logging.FileHandler(self.log_file, "w")
        ch = logging.StreamHandler()

        filehandler.setLevel(logging.INFO)
        logger.setLevel(logging.INFO)
        ch.setLevel(logging.INFO)

        logger.addHandler(ch)
        logger.addHandler(filehandler)

        filehandler.setFormatter(formatter1)
        ch.setFormatter(formatter2)

    def lauch_dask_scheduler(self, threads_requested=25, maximum_load=0.8):
        if self.parallel:
            print_log(f"$ Requested {threads_requested} threads")

            dask_cluster_instance = DaskCluster(
                threads_requested, maximum_load=maximum_load
            )

            dask_cluster_instance.create_distributed_client()
            self.client = dask_cluster_instance.client
            self.cluster = dask_cluster_instance.cluster

    def make_projections(self, current_param):
        if not self.run_parameters["parallel"]:
            make_projections(current_param, self.current_session)
        else:
            result = self.client.submit(
                make_projections, current_param, self.current_session
            )
            _ = self.client.gather(result)

    def align_images(self, current_param, label):
        if (
            label == "fiducial"
            and current_param.param_dict["acquisition"]["label"] == "fiducial"
        ):
            print_log(f"> Making image registrations for label: {label}")
            if not self.parallel:
                align_images(current_param, self.current_session)
            else:
                result = self.client.submit(
                    align_images, current_param, self.current_session
                )
                _ = self.client.gather(result)

    def align_images_3d(self, current_param, label):
        if (
            label == "fiducial"
            and "block3D" in current_param.param_dict["alignImages"]["localAlignment"]
        ):
            print_log(f"> Making 3D image registrations label: {label}")
            _drift_3d = Drift3D(
                current_param, self.current_session, parallel=self.parallel
            )
            _drift_3d.align_fiducials_3d()

    def apply_registrations(self, current_param, label):
        if (
            label != "fiducial"
            and current_param.param_dict["acquisition"]["label"] != "fiducial"
        ):
            print_log(f"> Applying image registrations for label: {label}")

            if not self.parallel:
                apply_registrations(current_param, self.current_session)
            else:
                result = self.client.submit(
                    apply_registrations, current_param, self.current_session
                )
                _ = self.client.gather(result)

    def segment_masks(self, current_param, label):
        if "segmentedObjects" in current_param.param_dict.keys():
            operation = current_param.param_dict["segmentedObjects"]["operation"]
        else:
            operation = [""]

        if (
            label != "RNA"
            and current_param.param_dict["acquisition"]["label"] != "RNA"
            and "2D" in operation
        ):
            if not self.parallel:
                segment_masks(current_param, self.current_session)
            else:
                result = self.client.submit(
                    segment_masks, current_param, self.current_session
                )
                _ = self.client.gather(result)

    def segment_masks_3d(self, current_param, label):
        if (label in ("DAPI", "mask")) and "3D" in current_param.param_dict[
            "segmentedObjects"
        ]["operation"]:
            print_log(f"Making 3D image segmentations for label: {label}")
            print_log(f">>>>>>Label in functionCaller:{label}")

            _segment_sources_3d = SegmentMasks3D(
                current_param, self.current_session, parallel=self.parallel
            )
            _segment_sources_3d.segment_masks_3d()

    def segment_sources_3d(self, current_param, label):
        if (
            label == "barcode"
            and "3D" in current_param.param_dict["segmentedObjects"]["operation"]
        ):
            print_log(f"Making 3D image segmentations for label: {label}")
            print_log(f">>>>>>Label in functionCaller:{label}")

            _segment_sources_3d = SegmentSources3D(
                current_param, self.current_session, parallel=self.parallel
            )
            _segment_sources_3d.segment_sources_3d()

    def process_pwd_matrices(self, current_param, label):
        if label in ("DAPI", "mask"):
            if not self.parallel:
                process_pwd_matrices(current_param, self.current_session)
            else:
                result = self.client.submit(
                    process_pwd_matrices, current_param, self.current_session
                )
                _ = self.client.gather(result)


<<<<<<< HEAD
# =============================================================================
# FUNCTIONS
# =============================================================================


def available_list_commands():
    return [
        "makeProjections",
        "appliesRegistrations",
        "alignImages",
        "alignImages3D",
        "segmentMasks",
        "segmentMasks3D",
        "segmentSources3D",
        "filter_localizations",
        "register_localizations",
        "build_traces",
        "build_matrix",
        "buildHiMmatrix",
    ]


def default_list_commands():
    return [
        "makeProjections",
        "appliesRegistrations",
        "alignImages",
        "alignImages3D",
        "segmentMasks",
        "segmentMasks3D",
        "segmentSources3D",
        "buildHiMmatrix",
    ]


def him_parse_arguments():
=======

def availableListCommands():
    return ["makeProjections", "appliesRegistrations","alignImages","alignImages3D", "segmentMasks",\
                "segmentMasks3D","segmentSources3D","refitBarcodes3D","localDriftCorrection",\
                "projectBarcodes","filter_localizations","register_localizations","build_traces","build_matrix","buildHiMmatrix"]


def defaultListCommands():
    return ["makeProjections", "appliesRegistrations","alignImages","alignImages3D", "segmentMasks",\
                "segmentMasks3D", "segmentSources3D","buildHiMmatrix"]

def HiM_parseArguments(command_line_arguments):
>>>>>>> bfdcd71f
    parser = argparse.ArgumentParser()

    available_commands = available_list_commands()
    default_commands = default_list_commands()

    parser.add_argument("-F", "--rootFolder", help="Folder with images")
<<<<<<< HEAD
    parser.add_argument(
        "-C",
        "--cmd",
        help="Comma-separated list of routines to run (order matters !): makeProjections alignImages \
=======
    parser.add_argument("-S", "--stardist_basename", help="Replace all stardist_basename from infoList.json")
    parser.add_argument("-C", "--cmd", help="Comma-separated list of routines to run (order matters !): makeProjections alignImages \
>>>>>>> bfdcd71f
                        appliesRegistrations alignImages3D segmentMasks \
                        segmentMasks3D segmentSources3D buildHiMmatrix \
                        optional: [ filter_localizations register_localizations build_traces build_matrix]",
    )

<<<<<<< HEAD
    parser.add_argument(
        "--threads",
        help="Number of threads to run in parallel mode. If none, then it will run with one thread.",
    )
    args = parser.parse_args()
=======
    parser.add_argument("--threads", help="Number of threads to run in parallel mode. If none, then it will run with one thread.")
    args = parser.parse_args(command_line_arguments)
>>>>>>> bfdcd71f

    print_log(
        "\n--------------------------------------------------------------------------"
    )
    run_parameters = {}
    if args.rootFolder:
        run_parameters["rootFolder"] = args.rootFolder
    else:
        # pylint: disable-next=consider-iterating-dictionary
        if "docker" in os.environ.keys():
            run_parameters["rootFolder"] = "/data"
            print_log(
                f"\n\n$ Running in docker, him_data: {run_parameters['rootFolder']}"
            )
        else:
            print_log("\n\n# him_data: NOT FOUND")
            run_parameters["rootFolder"] = os.getcwd()

    if args.stardist_basename:
        runParameters["stardist_basename"] = args.stardist_basename
    else:
        runParameters["stardist_basename"] = None

    if args.threads:
        run_parameters["threads"] = int(args.threads)
        run_parameters["parallel"] = True
    else:
        run_parameters["threads"] = 1
        run_parameters["parallel"] = False

    if args.cmd:
        run_parameters["cmd"] = args.cmd.split(",")
    else:
        run_parameters["cmd"] = default_commands

    for cmd in run_parameters["cmd"]:
        if cmd not in available_commands:
            print_log(
                f"\n\n# ERROR: {cmd} not found in list of available commands: {available_commands}\n",
                status="WARN",
            )
            raise SystemExit

    print_dict(run_parameters)

    return run_parameters


# filters barcode localization table
def filter_localizations(current_param, label):
    if label == "barcode":
        filter_localizations_instance = FilterLocalizations(current_param)
        filter_localizations_instance.filter_folder()


# filters barcode localization table
def register_localizations(current_param, label):
    if label == "barcode":
        register_localizations_instance = RegisterLocalizations(current_param)
        register_localizations_instance.register()


# build traces
def build_traces(current_param, label):
    if label == "barcode":
        build_traces_instance = BuildTraces(current_param)
        build_traces_instance.run()


# build matrices
def build_matrix(current_param, label):
    if label == "barcode":
        build_matrix_instance = BuildMatrix(current_param)
        build_matrix_instance.run()<|MERGE_RESOLUTION|>--- conflicted
+++ resolved
@@ -224,7 +224,6 @@
                 _ = self.client.gather(result)
 
 
-<<<<<<< HEAD
 # =============================================================================
 # FUNCTIONS
 # =============================================================================
@@ -260,51 +259,22 @@
     ]
 
 
-def him_parse_arguments():
-=======
-
-def availableListCommands():
-    return ["makeProjections", "appliesRegistrations","alignImages","alignImages3D", "segmentMasks",\
-                "segmentMasks3D","segmentSources3D","refitBarcodes3D","localDriftCorrection",\
-                "projectBarcodes","filter_localizations","register_localizations","build_traces","build_matrix","buildHiMmatrix"]
-
-
-def defaultListCommands():
-    return ["makeProjections", "appliesRegistrations","alignImages","alignImages3D", "segmentMasks",\
-                "segmentMasks3D", "segmentSources3D","buildHiMmatrix"]
-
-def HiM_parseArguments(command_line_arguments):
->>>>>>> bfdcd71f
+def him_parse_arguments(command_line_arguments):
     parser = argparse.ArgumentParser()
 
     available_commands = available_list_commands()
     default_commands = default_list_commands()
 
     parser.add_argument("-F", "--rootFolder", help="Folder with images")
-<<<<<<< HEAD
-    parser.add_argument(
-        "-C",
-        "--cmd",
-        help="Comma-separated list of routines to run (order matters !): makeProjections alignImages \
-=======
     parser.add_argument("-S", "--stardist_basename", help="Replace all stardist_basename from infoList.json")
     parser.add_argument("-C", "--cmd", help="Comma-separated list of routines to run (order matters !): makeProjections alignImages \
->>>>>>> bfdcd71f
                         appliesRegistrations alignImages3D segmentMasks \
                         segmentMasks3D segmentSources3D buildHiMmatrix \
                         optional: [ filter_localizations register_localizations build_traces build_matrix]",
     )
 
-<<<<<<< HEAD
-    parser.add_argument(
-        "--threads",
-        help="Number of threads to run in parallel mode. If none, then it will run with one thread.",
-    )
-    args = parser.parse_args()
-=======
     parser.add_argument("--threads", help="Number of threads to run in parallel mode. If none, then it will run with one thread.")
     args = parser.parse_args(command_line_arguments)
->>>>>>> bfdcd71f
 
     print_log(
         "\n--------------------------------------------------------------------------"
