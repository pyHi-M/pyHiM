#!/usr/bin/env python3
# -*- coding: utf-8 -*-
"""
Created on Fri Apr  3 11:16:58 2020

@author: marcnol

Classes and functions for file management

"""
# =============================================================================
# IMPORTS
# =============================================================================

import glob
import json
import logging
import multiprocessing
import os
import re
from datetime import datetime
from os import path
from warnings import warn

import numpy as np
from dask.distributed import Client, LocalCluster, get_client

# =============================================================================
# CLASSES
# =============================================================================


class Log:
    def __init__(self, root_folder="./", parallel=False):
        now = datetime.now()
        date_time = now.strftime("%d%m%Y_%H%M%S")
        self.file_name = root_folder + os.sep + "logfile" + date_time + ".log"
        self.markdown_filename = self.file_name.split(".")[0] + ".md"
        self.parallel = parallel

    def erase_file(self):
        write_string_to_file(self.file_name, "", "w")

    # saves to logfile, no display to cmd line
    def save(self, text=""):
        write_string_to_file(self.file_name, get_full_string(text), "a")

    # this function will output to cmd line and save in logfile
    def report(self, text, status="info"):
        if not self.parallel or status.lower() == "error":
            print(get_full_string(text))
            self.save("\n" + text)
        else:
            self.save("\n" + text)

    def add_simple_text(self, title):
        print("{}".format(title))
        write_string_to_file(self.file_name, title, "a")


def print_log(message, status="INFO"):
    """
    Shows message to terminal and logs it to file

    Parameters
    ----------
    message : str
        message.
    status : str, optional
        either DEBUG, INFO or WARN. The default is 'INFO'.

    Returns
    -------
    None.

    """
    # print(message)

    if status == "INFO":
        logging.info(message)
    elif status == "WARN":
        logging.warning(message)
    elif status == "DEBUG":
        logging.debug(message)


class Folders:
    def __init__(self, master_folder=r"/home/marcnol/Documents/Images"):
        self.master_folder = master_folder
        self.list_folders = []

        # list of sub-folders in rootFilder with images
        self.z_project_folder = ""
        self.output_folders = {}
        self.output_files = {}

        self.set_folders()

    # returns list of directories
    def set_folders(self):
        self.list_folders = [self.master_folder]

    # creates folders for outputs
    def create_folders(self, files_folder, current_param):
        """
        this function will create all the folders required for processingPipeline

        Parameters
        ----------
        files_folder : string
            root_folder
        current_param : Parameters Class
            with filenames of folders to be created

        Returns
        -------
        None.

        """
        self.output_folders["zProject"] = (
            files_folder + os.sep + current_param.param_dict["zProject"]["folder"]
        )
        create_single_folder(self.output_folders["zProject"])

        self.output_folders["alignImages"] = (
            files_folder + os.sep + current_param.param_dict["alignImages"]["folder"]
        )
        create_single_folder(self.output_folders["alignImages"])
        self.output_files["alignImages"] = (
            self.output_folders["alignImages"]
            + os.sep
            + current_param.param_dict["alignImages"]["outputFile"]
        )
        self.output_files["dictShifts"] = (
            self.output_folders["alignImages"]
            + os.sep
            + current_param.param_dict["alignImages"]["outputFile"]
        )

        if "segmentedObjects" in current_param.param_dict.keys():
            self.output_folders["segmentedObjects"] = (
                files_folder
                + os.sep
                + current_param.param_dict["segmentedObjects"]["folder"]
            )
            create_single_folder(self.output_folders["segmentedObjects"])
            self.output_files["segmentedObjects"] = (
                self.output_folders["segmentedObjects"]
                + os.sep
                + current_param.param_dict["segmentedObjects"]["outputFile"]
            )

        # backwards compatibility
        if "buildsPWDmatrix" in current_param.param_dict.keys():
            self.output_folders["buildsPWDmatrix"] = (
                files_folder
                + os.sep
                + current_param.param_dict["buildsPWDmatrix"]["folder"]
            )
        else:
            self.output_folders["buildsPWDmatrix"] = (
                files_folder + os.sep + "buildsPWDmatrix"
            )
        create_single_folder(self.output_folders["buildsPWDmatrix"])
        self.output_files["buildsPWDmatrix"] = (
            self.output_folders["buildsPWDmatrix"] + os.sep + "buildsPWDmatrix"
        )


class Session:
    def __init__(self, root_folder, name="dummy"):
        now = datetime.now()
        session_root_name = now.strftime("%d%m%Y_%H%M%S")
        self.file_name = root_folder + os.sep + "Session_" + session_root_name + ".json"
        self.name = name
        self.data = {}

    # loads existing session
    def load(self):
        self.data = load_json(self.file_name)
        print("Session information read: {}".format(self.file_name))

    # saves session to file
    def save(self):
        save_json(self.file_name, self.data)
        info("Saved json session file to {}".format(self.file_name))

    # add new task to session
    def add(self, key, value):
        if key not in self.data:
            self.data[key] = value
        else:
            self.data[key] = [self.data[key], value]

    def clear_data(self):
        self.data = {}


class FileHandling:
    def __init__(self, file_name):
        self.file_name = file_name
        self.position_roi_information = 3

    def get_roi(self):
        return os.path.basename(self.file_name).split("_")[
            self.position_roi_information
        ]


class Parameters:
    def __init__(self, root_folder="./", label="", file_name="infoList.json"):
        self.file_name = file_name
        self.label = label
        self.param_file = "infoList_model.json"
        self.files_to_process = []
        self.param_dict = {
            "common": {
                "acquisition": {
                    "positionROIinformation": 3,
                    "fileNameRegExp": "scan_(?P<runNumber>[0-9]+)_(?P<cycle>[\\w|-]+)_(?P<roi>[0-9]+)_ROI_converted_decon_(?P<channel>[\\w|-]+).tif",
                    "DAPI_channel": "ch00",
                    "fiducialDAPI_channel": "ch01",
                    "RNA_channel": "ch02",
                    "fiducialBarcode_channel": "ch00",
                    "fiducialMask_channel": "ch00",
                    "barcode_channel": "ch01",
                    "mask_channel": "ch01",
                    "label_channel": "ch00",  # in future this field will contain the ch for the label. This parameter will supersed the individual channel fields above.
                    "label_channel_fiducial": "ch01",  # in future this field will contain the ch for the label fiducial. This parameter will supersed the individual channel fields above.
                    "pixelSizeXY": 0.1,
                    "zBinning": 2,
                    "parallelizePlanes": False,  # if True it will parallelize inner loops (plane by plane). Otherwise outer loops (e.g. file by file)
                    "pixelSizeZ": 0.25,
                },  # barcode, fiducial
                "zProject": {
                    "folder": "zProject",  # output folder
                    "operation": "skip",  # overwrite, skip
                    "mode": "full",  # full, manual, automatic, laplacian
                    "blockSize": 256,
                    "display": True,
                    "saveImage": True,
                    "zmin": 1,
                    "zmax": 59,
                    "zwindows": 15,
                    "windowSecurity": 2,
                    "zProjectOption": "MIP",  # sum or MIP
                },
                "alignImages": {
                    "folder": "alignImages",  # output folder
                    "operation": "overwrite",  # overwrite, skip
                    "outputFile": "alignImages",
                    "referenceFiducial": "RT27",
                    "localAlignment": "block3D",  # options: None, mask2D, block3D
                    "alignByBlock": True,  # alignByBlock True will perform block alignment
                    "tolerance": 0.1,  # Used in blockAlignment to determine the % of error tolerated
                    "lower_threshold": 0.999,  # lower threshold to adjust image intensity levels before xcorrelation for alignment in 2D
                    "higher_threshold": 0.9999999,  # higher threshold to adjust image intensity levels before xcorrelation for alignment in 2D
                    "3D_lower_threshold": 0.9,  # lower threshold to adjust image intensity levels before xcorrelation for Alignment3D
                    "3D_higher_threshold": 0.9999,  # higher threshold to adjust image intensity levels before xcorrelation for Alignment3D
                    "background_sigma": 3.0,  # used to remove inhom background
                    "localShiftTolerance": 1,
                    "blockSize": 256,
                },
                "buildsPWDmatrix": {
                    "folder": "buildsPWDmatrix",  # output folder
                    "tracing_method": [
                        "masking",
                        "clustering",
                    ],  # available methods: masking, clustering
                    "mask_expansion": 8,  # Expands masks until they collide by a max of 'mask_expansion' pixels
                    "flux_min": 10,  # min flux to keeep object
                    "flux_min_3D": 0.1,  # min flux to keeep object
                    "kd_tree_distance_threshold_mum": 1,  # distance threshold used to build KDtree
                    "colormaps": {
                        "PWD_KDE": "terrain",
                        "PWD_median": "terrain",
                        "contact": "coolwarm",
                        "Nmatrix": "Blues",
                    },  # colormaps used for plotting matrices
                    "toleranceDrift": 1,  # tolerance used for block drift correction, in px
                    "remove_uncorrected_localizations": True,  # if True it will removed uncorrected localizations, otherwise they will remain uncorrectd.
                },
                "segmentedObjects": {
                    "folder": "segmentedObjects",  # output folder
                    "operation": "2D,3D",  # options: 2D or 3D
                    "outputFile": "segmentedObjects",
                    "Segment3D": "overwrite",
                    "background_method": "inhomogeneous",  # flat or inhomogeneous or stardist
                    "stardist_basename": "/mnt/grey/DATA/users/marcnol/pyHiM_AI_models/networks",
                    "stardist_network": "stardist_nc14_nrays:64_epochs:40_grid:2",  # network for 2D barcode segmentation
                    "stardist_network3D": "stardist_nc14_nrays:64_epochs:40_grid:2",  # network for 3D barcode segmentation
                    "tesselation": True,  # tesselates masks
                    "background_sigma": 3.0,  # used to remove inhom background
                    "threshold_over_std": 1.0,  # threshold used to detect sources
                    "fwhm": 3.0,  # source size in px
                    "brightest": 1100,  # max number of sources segmented per FOV
                    "intensity_min": 0,  # min int to keep object
                    "intensity_max": 59,  # max int to keeep object
                    "area_min": 50,  # min area to keeep object
                    "area_max": 500,  # max area to keeep object
                    "3Dmethod": "thresholding",  # options: 'thresholding' or 'stardist', 'zASTROPY', 'zProfile'
                    "residual_max": 2.5,  # z-profile Fit: max residuals to keeep object
                    "sigma_max": 5,  # z-profile Fit: max sigma 3D fitting to keeep object
                    "centroidDifference_max": 5,  # z-profile Fit: max diff between Moment and z-gaussian fits to keeep object
                    "3DGaussianfitWindow": 3,  # z-profile Fit: window size to extract subVolume, px. 3 means subvolume will be 7x7.
                    "3dAP_window": 5,  # constructs a YZ image by summing from xPlane-window:xPlane+window
                    "3dAP_flux_min": 2,  # # threshold to keep a source detected in YZ
                    "3dAP_brightest": 100,  # number of sources sought in each YZ plane
                    "3dAP_distTolerance": 1,  # px dist to attribute a source localized in YZ to one localized in XY
                    "3D_threshold_over_std": 5,
                    "3D_sigma": 3,
                    "3D_boxSize": 32,
                    "3D_filter_size": 3,
                    "3D_area_min": 10,
                    "3D_area_max": 250,
                    "3D_nlevels": 64,
                    "3D_contrast": 0.001,
                    "3D_psf_z": 500,
                    "3D_psf_yx": 200,
                    "3D_lower_threshold": 0.99,
                    "3D_higher_threshold": 0.9999,
                    "reducePlanes": True,  # if true it will calculate focal plane and only use a region around it for segmentSources3D, otherwise will use the full stack
                },
            },
            "labels": {
                "fiducial": {"order": 1},
                "barcode": {"order": 2},
                "DAPI": {"order": 3},
                "mask": {"order": 5},
                "RNA": {"order": 4},
            },
        }
        self.initialize_standard_parameters()
        self.param_file = root_folder + os.sep + file_name
        self.convert_parameter_file(self.param_file, self.label)
        self.param_dict["rootFolder"] = root_folder
        self.file_parts = {}

    def get_param_section(self, param_section=""):
        if not param_section:
            return self.param_dict
        else:
            return self.param_dict[param_section]

    def initialize_standard_parameters(self):
        with open(self.param_file, mode="w", encoding="utf-8") as f:
            json.dump(self.param_dict, f, ensure_ascii=False, sort_keys=True, indent=4)
        print(
            "$ Model parameters file saved to: {}".format(
                os.getcwd() + os.sep + self.param_file
            )
        )

    def convert_parameter_file(self, param_file, label_selected):
        param_from_file = load_parameters_file(param_file)

        if param_from_file is None:
            raise ValueError("No infoList.json file found")

        converted_param = param_from_file["common"]

        labels = param_from_file["labels"]

        ordered_list = [" "] * len(labels.keys())
        for _, label in enumerate(labels.keys()):
            order = labels[label]["order"]
            ordered_list[order - 1] = label

        converted_param["labels"] = ordered_list

        # need to add keys not present in common dict
        if len(label_selected) > 0:
            number_keys_ammended = 0
            for key in param_from_file["labels"][label_selected].keys():
                if key == "order":
                    pass
                else:
                    for key2 in param_from_file["labels"][label_selected][key]:
                        # checks that key2 is in common
                        if key in param_from_file["common"].keys():
                            param_from_file["common"][key][key2] = param_from_file[
                                "labels"
                            ][label_selected][key][key2]
                            number_keys_ammended += 1
                        else:
                            print_log(
                                "Did not find key <{}> in common dictionary".format(
                                    key
                                ),
                                status="WARN",
                            )
            print_log(
                "Amended {} keys for {}".format(number_keys_ammended, label_selected)
            )

        # need to replace default keys by those in 'label' key
        converted_param["acquisition"]["label"] = label_selected
        self.param_dict = converted_param

    def set_channel(self, key, default):
        if key in self.param_dict["acquisition"].keys():
            channel = self.param_dict["acquisition"][key]
        else:
            channel = default

        return channel

    # method returns label-specific filenames from filename list
    def find_files_to_process(self, files_folder):

        # defines channel for DAPI, fiducials and barcodes
        channel_dapi = self.set_channel("DAPI_channel", "ch00")
        channel_barcode = self.set_channel("barcode_channel", "ch01")
        channel_mask = self.set_channel("mask_channel", "ch01")
        channel_barcode_fiducial = self.set_channel("fiducialBarcode_channel", "ch00")
        channel_mask_fiducial = self.set_channel("fiducialMask_channel", "ch00")

        # finds if there are 2 or 3 channels for DAPI acquisition
        dapi_files = [
            file
            for file in files_folder
            if self.decode_file_parts(path.basename(file))["channel"] == "ch02"
            and "DAPI" in path.basename(file).split("_")
        ]

        # defines channels for RNA and DAPI-fiducial
        if len(dapi_files) > 0:
            channel_dapi_fiducial = self.set_channel("fiducialDAPI_channel", "ch02")
            channel_dapi_rna = self.set_channel("RNA_channel", "ch01")
        else:
            channel_dapi_fiducial = self.set_channel("fiducialDAPI_channel", "ch01")
            channel_dapi_rna = self.set_channel("RNA_channel", "ch04")

        if channel_dapi_fiducial and len(dapi_files) == 0:
            warn(
                "\n\n****You are using ch02 for channel_dapi_fiducial but there are only 2 channels for DAPI!\n\n"
            )

        # selects DAPI files
        if self.param_dict["acquisition"]["label"] == "DAPI":
            self.files_to_process = [
                file
                for file in files_folder
                if self.decode_file_parts(path.basename(file))["channel"]
                == channel_dapi
                and "DAPI" in path.basename(file).split("_")
            ]

        # selects DAPIch2 files
        elif self.param_dict["acquisition"]["label"] == "RNA":
            self.files_to_process = [
                file
                for file in files_folder
                if self.decode_file_parts(path.basename(file))["channel"]
                == channel_dapi_rna
                and "DAPI" in path.basename(file).split("_")
            ]

        # selects barcode files
        elif self.param_dict["acquisition"]["label"] == "barcode":
            self.files_to_process = [
                file
                for file in files_folder
                if len([i for i in file.split("_") if "RT" in i]) > 0
                and self.decode_file_parts(path.basename(file))["channel"]
                == channel_barcode
            ]

        # selects mask files
        elif self.param_dict["acquisition"]["label"] == "mask":
            self.files_to_process = [
                file
                for file in files_folder
                if len([i for i in file.split("_") if "mask" in i]) > 0
                and self.decode_file_parts(path.basename(file))["channel"]
                == channel_mask
            ]

        # selects fiducial files
        elif self.param_dict["acquisition"]["label"] == "fiducial":
            self.files_to_process = [
                file
                for file in files_folder
                if (
                    len([i for i in file.split("_") if "RT" in i]) > 0
                    and self.decode_file_parts(path.basename(file))["channel"]
                    == channel_barcode_fiducial
                )
                or (
                    len([i for i in file.split("_") if "mask" in i]) > 0
                    and self.decode_file_parts(path.basename(file))["channel"]
                    == channel_mask_fiducial
                )
                or (
                    "DAPI" in file.split("_")
                    and self.decode_file_parts(path.basename(file))["channel"]
                    == channel_dapi_fiducial
                )
            ]

        else:
            self.files_to_process = []

        print_log(f"$ Files to process: {len(self.files_to_process)}")
        for i, file in enumerate(self.files_to_process):
            print_log("{}\t{}".format(i, os.path.basename(file)))

    def decode_file_parts(self, file_name):
        """
        decodes variables from an input file. typically, RE takes the form:

        "scan_(?P<runNumber>[0-9]+)_(?P<cycle>[\\w|-]+)_(?P<roi>[0-9]+)_ROI_converted_decon_(?P<channel>[\\w|-]+).tif" # pylint: disable=anomalous-backslash-in-string

        thus, by running decode_file_parts(current_param,file_name) you will get back either an empty dict if the RE were not present
        in your infoList...json file or a dict as follows if it all worked out fine:

        file_parts['runNumber']: runNumber number
        file_parts['cycle']: cycle string
        file_parts['roi']: roi number
        file_parts['channel']: channel string

        Parameters
        ----------
        file_name : string
            filename to decode

        Returns
        -------
        Dict with file_parts.

        """

        # decodes regular expressions
        if "fileNameRegExp" in self.param_dict["acquisition"].keys():
            file_parts = re.search(
                self.param_dict["acquisition"]["fileNameRegExp"], file_name
            )
            return file_parts
        else:
            return {}

<<<<<<< HEAD
=======
class daskCluster:
    def __init__(self, requestedNumberNodes, maximumLoad=0.6, memoryPerWorker=12000):
        self.requestedNumberNodes = requestedNumberNodes
        # self.nThreads will be created after exetution of initializeCluster()
        self.maximumLoad = maximumLoad  # max number of workers that I can take
        self.memoryPerWorker = memoryPerWorker  # in Mb
        self.initializeCluster()
>>>>>>> 1c6212e1

class DaskCluster:
    def __init__(
        self, requested_number_nodes, maximum_load=0.6, memory_per_worker=2000
    ):
        self.requested_number_nodes = requested_number_nodes
        # self.n_threads will be created after exetution of initialize_cluster()
        self.maximum_load = maximum_load  # max number of workers that I can take
        self.memory_per_worker = memory_per_worker  # in Mb
        self.initialize_cluster()
        self.cluster = None
        self.client = None

    def initialize_cluster(self):

        number_cores_available = multiprocessing.cpu_count()

        # we want at least 12 GB per worker
        _, _, free_m = map(int, os.popen("free -t -m").readlines()[-1].split()[1:])

        max_number_threads = int(
            np.min(
                [
                    number_cores_available * self.maximum_load,
                    free_m / self.memory_per_worker,
                ]
            )
        )

        self.n_threads = int(np.min([max_number_threads, self.requested_number_nodes]))

        print(
            "$ Cluster with {} workers started ({} requested)".format(
                self.n_threads, self.requested_number_nodes
            )
        )

    def create_distributed_client(self):
        client = try_get_client()
        if client is not None:
            print("# Shutting down existing cluster! ")
            client.shutdown()
        else:
            print("$ No running cluster detected. Will start one.")

        self.cluster = LocalCluster(
            n_workers=self.n_threads, threads_per_worker=1, memory_limit="64GB",
        )
        self.client = Client(self.cluster)

        print("$ Go to http://localhost:8787/status for information on progress...")


# =============================================================================
# FUNCTIONS
# =============================================================================

# cmd line output only
def info(text):
    print(">{}".format(text))


# returns formatted line to be outputed
def get_full_string(text=""):
    return "{}".format(text)

def create_single_folder(folder):
    if not path.exists(folder):
        os.mkdir(folder)
        print("$ Folder created: {}".format(folder))

def load_parameters_file(file_name):
    if path.exists(file_name):
        with open(file_name, encoding="utf-8") as json_file:
            parameters = json.load(json_file)

        print("$ Parameters file read: {}".format(file_name))
        return parameters
    else:
        return None

def write_string_to_file(file_name, list_to_output, attribute="a"):
    with open(file_name, mode=attribute, encoding="utf-8") as file_handle:
        file_handle.write("{}\n".format(list_to_output))


def save_json(file_name, data):
    with open(file_name, mode="w", encoding="utf-8") as f:
        json.dump(data, f, ensure_ascii=False, sort_keys=True, indent=4)


def load_json(file_name):
    if path.exists(file_name):
        with open(file_name, encoding="utf-8") as json_file:
            data = json.load(json_file)
    else:
        data = {}
    return data


def is_notebook():
    """
    This function detects if you are running on an ipython console or in the shell.
    It is used to either kill plots or leave them open.

    Returns
    -------
    TYPE Boolean
        true if running in Jupyter or Ipython consoles within spyder.
        false otherwise (terminal)

    """
    try:
        shell = get_ipython().__class__.__name__
        if shell == "ZMQInteractiveShell":
            return True  # Jupyter notebook or qtconsole
        elif shell == "TerminalInteractiveShell":
            return False  # Terminal running IPython
        else:
            return False  # Other type (?)
    except NameError:
        return False  # Probably standard Python interpreter


def rt_to_filename(current_param, reference_barcode):
    """
    Finds the files in a list that contain the ReferenceBarcode in their name
    Also returs the ROI of each file in this list


    Parameters
    ----------
    current_param : class
        parameters class.
    reference_barcode : string
        reference barcode name

    Returns
    -------
    filenames_with_ref_barcode : list
        list of files with reference barcode in their name
    roi_list : list
        list of rois.

    """
    filenames_with_ref_barcode = []
    roi_list = {}

    for file in current_param.files_to_process:
        if reference_barcode in file.split("_"):
            filenames_with_ref_barcode.append(file)
            # roi_list[file] = os.path.basename(file).split("_")[position_roi_information]
            file_parts = current_param.decode_file_parts(os.path.basename(file))
            roi_list[file] = file_parts["roi"]
    return filenames_with_ref_barcode, roi_list


def roi_to_fiducial_filename(current_param, file, barcode_name):
    """
    Produces list of fiducial files that need to be loaded from a specific mask/barcode image


    Parameters
    ----------
    current_param : class
        parameters class.
    file : string
        filename.
    barcode_name : string
        barcode name to assign a fiducial to.

    Returns
    -------
    candidates : TYPE
        DESCRIPTION.

    """
    # gets root_folder
    root_folder = os.path.dirname(file)
    roi = current_param.decode_file_parts(os.path.basename(file))["roi"]

    channel_fiducial = current_param.param_dict["acquisition"][
        "fiducialBarcode_channel"
    ]

    # looks for referenceFiducial file in folder
    list_files = glob.glob(root_folder + os.sep + "*.tif")

    candidates = [
        x
        for x in list_files
        if (barcode_name + "_" in x)
        and (roi == current_param.decode_file_parts(os.path.basename(x))["roi"])
        and (channel_fiducial in os.path.basename(x))
    ]

    return candidates


def unique(list1):
    """ function to get unique values"""
    # intilize a null list
    unique_list = []

    # traverse for all elements
    for x in list1:
        # check if exists in unique_list or not
        if x not in unique_list:
            unique_list.append(x)

    return unique_list


def retrieve_number_unique_barcodes_root_folder(root_folder, parameter_file, ext="tif"):
    """
    given a directory and a Parameter object, it returns the number of unique cycles/barcodes detected

    Parameters
    ----------
    root_folder : string
    current_param : string
        parameter_file
    ext : string, optional
        File extension. The default is 'tif'.

    Returns
    -------
    int
        number of unique cycles.

    """

    all_files_in_root_folder = glob.glob(root_folder + os.sep + "*" + ext)

    current_param = Parameters(root_folder, root_folder + parameter_file)

    rois, rts = [], []
    for x in all_files_in_root_folder:
        file_parts = current_param.decode_file_parts(x)
        rois.append(file_parts["roi"])
        rts.append(file_parts["cycle"])

    number_unique_cycles = len(unique(rts))

    return number_unique_cycles


def retrieve_number_rois_folder(root_folder, reg_exp, ext="tif"):
    """
    given a directory and a Parameter object, it returns the number of unique rois detected

    Parameters
    ----------
    root_folder : string
    ext : string, optional
        File extension. The default is 'tif'.

    Returns
    -------
    list
        list of unique rois.

    """

    files = glob.glob(root_folder + os.sep + "*" + ext)

    rois = [re.search(reg_exp, x)["roi"] for x in files]

    return unique(rois)


def load_alignment_dictionary(data_folder):

    dict_filename = (
        os.path.splitext(data_folder.output_files["dictShifts"])[0] + ".json"
    )

    dict_shifts = load_json(dict_filename)
    if len(dict_shifts) == 0:
        print_log("File with dictionary not found!: {}".format(dict_filename))
        dict_shifts_available = False
    else:
        print_log("Dictionary File loaded: {}".format(dict_filename))
        dict_shifts_available = True

    return dict_shifts, dict_shifts_available


def try_get_client():
    try:
        client = get_client()
        client.restart()
    except ValueError:
        client = None

    return client


def restart_client():
    # restarts client
    client = try_get_client()
    if client is not None:
        client.restart()
        print("$ Distributed network restarted")


def print_dict(dictionary):
    print("\n$ Parameters loaded:")
    for key in dictionary.keys():
        spacer = "\t" * (3 - int(len(key) / 8))
        print("\t{}{}{}".format(key, spacer, dictionary[key]))
    print("\n")


def get_dictionary_value(dictionary, key, default=""):

    if key in dictionary.keys():
        value = dictionary[key]
    else:
        value = default

    return value<|MERGE_RESOLUTION|>--- conflicted
+++ resolved
@@ -539,21 +539,9 @@
         else:
             return {}
 
-<<<<<<< HEAD
-=======
-class daskCluster:
-    def __init__(self, requestedNumberNodes, maximumLoad=0.6, memoryPerWorker=12000):
-        self.requestedNumberNodes = requestedNumberNodes
-        # self.nThreads will be created after exetution of initializeCluster()
-        self.maximumLoad = maximumLoad  # max number of workers that I can take
-        self.memoryPerWorker = memoryPerWorker  # in Mb
-        self.initializeCluster()
->>>>>>> 1c6212e1
 
 class DaskCluster:
-    def __init__(
-        self, requested_number_nodes, maximum_load=0.6, memory_per_worker=2000
-    ):
+    def __init__(self, requested_number_nodes, maximum_load=0.6, memory_per_worker=12000):
         self.requested_number_nodes = requested_number_nodes
         # self.n_threads will be created after exetution of initialize_cluster()
         self.maximum_load = maximum_load  # max number of workers that I can take
